// This file is part of Substrate.

// Copyright (C) 2021 Parity Technologies (UK) Ltd.
// SPDX-License-Identifier: GPL-3.0-or-later WITH Classpath-exception-2.0

// This program is free software: you can redistribute it and/or modify
// it under the terms of the GNU General Public License as published by
// the Free Software Foundation, either version 3 of the License, or
// (at your option) any later version.

// This program is distributed in the hope that it will be useful,
// but WITHOUT ANY WARRANTY; without even the implied warranty of
// MERCHANTABILITY or FITNESS FOR A PARTICULAR PURPOSE. See the
// GNU General Public License for more details.

// You should have received a copy of the GNU General Public License
// along with this program. If not, see <https://www.gnu.org/licenses/>.
#![deny(unused_extern_crates, missing_docs)]

//! Basic example of end to end runtime tests.

use grandpa::GrandpaBlockImport;
use sc_consensus_babe::BabeBlockImport;
use sc_consensus_manual_seal::consensus::babe::SlotTimestampProvider;
use sc_executor::NativeElseWasmExecutor;
use sc_service::{TFullBackend, TFullClient};
use sp_runtime::generic::Era;
use test_runner::{ChainInfo, SignatureVerificationOverride};

type BlockImport<B, BE, C, SC> = BabeBlockImport<B, C, GrandpaBlockImport<BE, B, C, SC>>;

/// A unit struct which implements `NativeExecutionDispatch` feeding in the
/// hard-coded runtime.
pub struct ExecutorDispatch;

impl sc_executor::NativeExecutionDispatch for ExecutorDispatch {
	type ExtendHostFunctions =
		(frame_benchmarking::benchmarking::HostFunctions, SignatureVerificationOverride);

	fn dispatch(method: &str, data: &[u8]) -> Option<Vec<u8>> {
		node_runtime::api::dispatch(method, data)
	}

	fn native_version() -> sc_executor::NativeVersion {
		node_runtime::native_version()
	}
}

/// ChainInfo implementation.
struct NodeTemplateChainInfo;

impl ChainInfo for NodeTemplateChainInfo {
	type Block = node_primitives::Block;
	type ExecutorDispatch = ExecutorDispatch;
	type Runtime = node_runtime::Runtime;
	type RuntimeApi = node_runtime::RuntimeApi;
	type SelectChain = sc_consensus::LongestChain<TFullBackend<Self::Block>, Self::Block>;
	type BlockImport = BlockImport<
		Self::Block,
		TFullBackend<Self::Block>,
		TFullClient<Self::Block, Self::RuntimeApi, NativeElseWasmExecutor<Self::ExecutorDispatch>>,
		Self::SelectChain,
	>;
	type SignedExtras = node_runtime::SignedExtra;
	type InherentDataProviders =
		(SlotTimestampProvider, sp_consensus_babe::inherents::InherentDataProvider);

	fn signed_extras(
		from: <Self::Runtime as frame_system::Config>::AccountId,
	) -> Self::SignedExtras {
		(
			frame_system::CheckSpecVersion::<Self::Runtime>::new(),
			frame_system::CheckTxVersion::<Self::Runtime>::new(),
			frame_system::CheckGenesis::<Self::Runtime>::new(),
			frame_system::CheckMortality::<Self::Runtime>::from(Era::Immortal),
			frame_system::CheckNonce::<Self::Runtime>::from(
				frame_system::Pallet::<Self::Runtime>::account_nonce(from),
			),
			frame_system::CheckWeight::<Self::Runtime>::new(),
			pallet_transaction_payment::ChargeTransactionPayment::<Self::Runtime>::from(0),
		)
	}
}

#[cfg(test)]
mod tests {
	use super::*;
	use node_cli::chain_spec::development_config;
	use sp_keyring::sr25519::Keyring::Alice;
	use sp_runtime::{traits::IdentifyAccount, MultiSigner};
	use test_runner::{build_runtime, client_parts, ConfigOrChainSpec, Node};

	#[test]
	fn test_runner() {
		let tokio_runtime = build_runtime().unwrap();
<<<<<<< HEAD
		let task_executor = task_executor(tokio_runtime.handle().clone());
		let (task_manager, client, pool, command_sink, backend) =
			client_parts::<NodeTemplateChainInfo>(ConfigOrChainSpec::ChainSpec(
				Box::new(development_config()),
				task_executor,
			))
			.unwrap();
		let node =
			Node::<NodeTemplateChainInfo>::new(task_manager, client, pool, command_sink, backend);
=======
		let (rpc, task_manager, client, pool, command_sink, backend) =
			client_parts::<NodeTemplateChainInfo>(ConfigOrChainSpec::ChainSpec(
				Box::new(development_config()),
				tokio_runtime.handle().clone(),
			))
			.unwrap();
		let node = Node::<NodeTemplateChainInfo>::new(
			rpc,
			task_manager,
			client,
			pool,
			command_sink,
			backend,
		);
>>>>>>> 669e2cab

		tokio_runtime.block_on(async {
			// seals blocks
			node.seal_blocks(1).await;
			// submit extrinsics
			let alice = MultiSigner::from(Alice.public()).into_account();
			let _hash = node
				.submit_extrinsic(
					frame_system::Call::remark((b"hello world").to_vec()),
					Some(alice),
				)
				.await
				.unwrap();

			// look ma, I can read state.
			let _events =
				node.with_state(|| frame_system::Pallet::<node_runtime::Runtime>::events());
			// get access to the underlying client.
			let _client = node.client();
		})
	}
}<|MERGE_RESOLUTION|>--- conflicted
+++ resolved
@@ -93,17 +93,6 @@
 	#[test]
 	fn test_runner() {
 		let tokio_runtime = build_runtime().unwrap();
-<<<<<<< HEAD
-		let task_executor = task_executor(tokio_runtime.handle().clone());
-		let (task_manager, client, pool, command_sink, backend) =
-			client_parts::<NodeTemplateChainInfo>(ConfigOrChainSpec::ChainSpec(
-				Box::new(development_config()),
-				task_executor,
-			))
-			.unwrap();
-		let node =
-			Node::<NodeTemplateChainInfo>::new(task_manager, client, pool, command_sink, backend);
-=======
 		let (rpc, task_manager, client, pool, command_sink, backend) =
 			client_parts::<NodeTemplateChainInfo>(ConfigOrChainSpec::ChainSpec(
 				Box::new(development_config()),
@@ -118,7 +107,6 @@
 			command_sink,
 			backend,
 		);
->>>>>>> 669e2cab
 
 		tokio_runtime.block_on(async {
 			// seals blocks
