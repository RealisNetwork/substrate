--- conflicted
+++ resolved
@@ -16,35 +16,5 @@
 targets = ["x86_64-unknown-linux-gnu"]
 
 [dependencies]
-<<<<<<< HEAD
-futures = "0.1.29"
-sp-core = { version = "2.0.0-rc5", path = "../../../primitives/core" }
-node-runtime = { version = "2.0.0-rc5", path = "../../node/runtime" }
-node-primitives = { version = "2.0.0-rc5", path = "../../node/primitives" }
-sp-runtime = { version = "2.0.0-rc5", path = "../../../primitives/runtime" }
-rand = "0.7.2"
-clap = "2.33.0"
-tiny-bip39 = "0.7"
-substrate-bip39 = "0.4.1"
-hex = "0.4.0"
-hex-literal = "0.2.1"
-codec = { package = "parity-scale-codec", version = "1.3.1" }
-frame-system = { version = "2.0.0-rc5", path = "../../../frame/system" }
-pallet-balances = { version = "2.0.0-rc5", path = "../../../frame/balances" }
-pallet-transaction-payment = { version = "2.0.0-rc5", path = "../../../frame/transaction-payment" }
-pallet-grandpa = { version = "2.0.0-rc5", path = "../../../frame/grandpa" }
-rpassword = "4.0.1"
-itertools = "0.8.2"
-derive_more = { version = "0.99.2" }
-sc-rpc = { version = "2.0.0-rc5", path = "../../../client/rpc" }
-jsonrpc-core-client = { version = "15.0.0", features = ["http"], git = "https://github.com/paritytech/jsonrpc.git" }
-hyper = "0.12.35"
-libp2p = { version = "0.22.0", default-features = false }
-serde_json = "1.0"
-
-[features]
-bench = []
-=======
 sc-cli = { version = "0.8.0", path = "../../../client/cli" }
-structopt = "0.3.14"
->>>>>>> 947a6bc1
+structopt = "0.3.14"