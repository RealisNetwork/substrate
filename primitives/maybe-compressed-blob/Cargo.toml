--- conflicted
+++ resolved
@@ -10,13 +10,5 @@
 documentation = "https://docs.rs/sp-maybe-compressed-blob"
 readme = "README.md"
 
-<<<<<<< HEAD
-[target.'cfg(not(target_os = "unknown"))'.dependencies]
-zstd = { version = "0.9.0", default-features = false }
-
-[target.'cfg(target_os = "unknown")'.dependencies]
-ruzstd = { version = "0.2.2" }
-=======
 [dependencies]
-zstd = { version = "0.6.0", default-features = false }
->>>>>>> 88c64e06
+zstd = { version = "0.9.0", default-features = false }