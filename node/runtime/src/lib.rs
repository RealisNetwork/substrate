--- conflicted
+++ resolved
@@ -58,13 +58,8 @@
 	spec_name: create_runtime_str!("node"),
 	impl_name: create_runtime_str!("substrate-node"),
 	authoring_version: 10,
-<<<<<<< HEAD
-	spec_version: 98,
-	impl_version: 98,
-=======
-	spec_version: 99,
-	impl_version: 102,
->>>>>>> 827be5b5
+	spec_version: 100,
+	impl_version: 100,
 	apis: RUNTIME_API_VERSIONS,
 };
 
