--- conflicted
+++ resolved
@@ -121,14 +121,8 @@
 //!
 //! If, for any of the below reasons:
 //!
-<<<<<<< HEAD
-//! 1. No signed and unsigned solution submitted
-//! 2. Internal error
-//! 3. Fallback being `None`
-=======
 //! 1. No signed or unsigned solution submitted & Fallback is `None` or failed
 //! 2. Internal error
->>>>>>> df501229
 //!
 //! A call to `T::ElectionProvider::elect` is made, and `Ok(_)` cannot be returned, then the pallet
 //! proceeds to the [`Phase::Emergency`]. During this phase, any solution can be submitted from
@@ -643,12 +637,8 @@
 		/// Configuration for the fallback
 		type Fallback: Get<FallbackStrategy>;
 
-<<<<<<< HEAD
-		/// Origin that can control this pallet.
-=======
 		/// Origin that can control this pallet. Note that any action taken by this origin (such)
 		/// as providing an emergency solution is not checked. Thus, it must be a trusted origin.
->>>>>>> df501229
 		type ForceOrigin: EnsureOrigin<Self::Origin>;
 
 		/// The configuration of benchmarking.
@@ -696,28 +686,11 @@
 				Phase::Signed | Phase::Off
 					if remaining <= unsigned_deadline && remaining > Zero::zero() =>
 				{
-<<<<<<< HEAD
-					// our needs vary according to whether or not the unsigned phase follows a signed phase
-					let (need_snapshot, enabled, signed_weight) = if current_phase == Phase::Signed {
-						// there was previously a signed phase: close the signed phase, no need for snapshot.
-						//
-						// Notes:
-						//
-						//   - `Self::finalize_signed_phase()` also appears in `fn do_elect`. This is
-						//     a guard against the case that `elect` is called prematurely. This adds
-						//     a small amount of overhead, but that is unfortunately unavoidable.
-						let (_success, weight) = Self::finalize_signed_phase();
-						// In the future we can consider disabling the unsigned phase if the signed
-						// phase completes successfully, but for now we're enabling it unconditionally
-						// as a defensive measure.
-						(false, true, weight)
-=======
 					// Determine if followed by signed or not.
 					let (need_snapshot, enabled, signed_weight) = if current_phase == Phase::Signed {
 						// Followed by a signed phase: close the signed phase, no need for snapshot.
 						// TODO: proper weight https://github.com/paritytech/substrate/pull/7910.
 						(false, true, Weight::zero())
->>>>>>> df501229
 					} else {
 						// No signed phase: create a new snapshot, definitely `enable` the unsigned
 						// phase.
@@ -898,11 +871,7 @@
 		/// feasibility check itself can in principle cause the election process to fail (due to
 		/// memory/weight constrains).
 		#[pallet::weight(T::DbWeight::get().reads_writes(1, 1))]
-<<<<<<< HEAD
-		fn set_emergency_election_result(
-=======
 		pub fn set_emergency_election_result(
->>>>>>> df501229
 			origin: OriginFor<T>,
 			solution: ReadySolution<T::AccountId>,
 		) -> DispatchResult {
@@ -910,80 +879,11 @@
 			ensure!(Self::current_phase().is_emergency(), <Error<T>>::CallNotAllowed);
 
 			// Note: we don't `rotate_round` at this point; the next call to
-<<<<<<< HEAD
-			// `ElectionProvider::elect` will not succeed and take care of that.
-=======
 			// `ElectionProvider::elect` will succeed and take care of that.
->>>>>>> df501229
 
 			<QueuedSolution<T>>::put(solution);
 			Ok(())
 		}
-<<<<<<< HEAD
-
-		/// Submit a solution for the signed phase.
-		///
-		/// The dispatch origin fo this call must be __signed__.
-		///
-		/// The solution is potentially queued, based on the claimed score and processed at the end
-		/// of the signed phase.
-		///
-		/// A deposit is reserved and recorded for the solution. Based on the outcome, the solution
-		/// might be rewarded, slashed, or get all or a part of the deposit back.
-		///
-		/// # <weight>
-		/// Queue size must be provided as witness data.
-		/// # </weight>
-		#[pallet::weight(T::WeightInfo::submit(*num_signed_submissions))]
-		pub fn submit(
-			origin: OriginFor<T>,
-			solution: RawSolution<CompactOf<T>>,
-			num_signed_submissions: u32,
-		) -> DispatchResult {
-			let who = ensure_signed(origin)?;
-
-			// ensure witness data is correct.
-			ensure!(
-				num_signed_submissions >= <SignedSubmissions<T>>::decode_len().unwrap_or_default() as u32,
-				Error::<T>::SignedInvalidWitness,
-			);
-
-			// ensure solution is timely.
-			ensure!(Self::current_phase().is_signed(), Error::<T>::PreDispatchEarlySubmission);
-
-			// NOTE: this is the only case where having separate snapshot would have been better
-			// because could do just decode_len. But we can create abstractions to do this.
-
-			// build size. Note: this is not needed for weight calc, thus not input.
-			// unlikely to ever return an error: if phase is signed, snapshot will exist.
-			let size = Self::snapshot_metadata().ok_or(Error::<T>::MissingSnapshotMetadata)?;
-
-			ensure!(
-				Self::feasibility_weight_of(&solution, size) < T::SignedMaxWeight::get(),
-				Error::<T>::SignedTooMuchWeight,
-			);
-
-			// ensure solution claims is better.
-			let mut signed_submissions = Self::signed_submissions();
-			let ejected_a_solution = signed_submissions.len()
-				== T::SignedMaxSubmissions::get().saturated_into::<usize>();
-			let index = Self::insert_submission(&who, &mut signed_submissions, solution, size)
-				.ok_or(Error::<T>::SignedQueueFull)?;
-
-			// collect deposit. Thereafter, the function cannot fail.
-			let deposit = signed_submissions
-				.get(index)
-				.map(|s| s.deposit)
-				.ok_or(Error::<T>::InvalidSubmissionIndex)?;
-			T::Currency::reserve(&who, deposit).map_err(|_| Error::<T>::SignedCannotPayDeposit)?;
-
-			// store the new signed submission.
-			<SignedSubmissions<T>>::put(signed_submissions);
-			Self::deposit_event(Event::SolutionStored(ElectionCompute::Signed, ejected_a_solution));
-			Ok(())
-		}
-=======
->>>>>>> df501229
 	}
 
 	#[pallet::event]
@@ -1029,17 +929,12 @@
 		SignedTooMuchWeight,
 		/// OCW submitted solution for wrong round
 		OcwCallWrongEra,
-<<<<<<< HEAD
 		/// The call is now allowed at this point.
 		CallNotAllowed,
 		/// Snapshot metadata should exist but didn't.
 		MissingSnapshotMetadata,
 		/// `Self::insert_submission` returned an invalid index.
 		InvalidSubmissionIndex,
-=======
-		/// The call is not allowed at this point.
-		CallNotAllowed,
->>>>>>> df501229
 	}
 
 	#[pallet::origin]
@@ -1384,15 +1279,6 @@
 	/// 2. Change phase to [`Phase::Off`]
 	/// 3. Clear all snapshot data.
 	fn rotate_round() {
-<<<<<<< HEAD
-		// inc round.
-		<Round<T>>::mutate(|r| *r = *r + 1);
-
-		// phase is off now.
-		<CurrentPhase<T>>::put(Phase::Off);
-
-		// kill snapshots.
-=======
 		// Inc round.
 		<Round<T>>::mutate(|r| *r = *r + 1);
 
@@ -1400,7 +1286,6 @@
 		<CurrentPhase<T>>::put(Phase::Off);
 
 		// Kill snapshots.
->>>>>>> df501229
 		Self::kill_snapshot();
 	}
 
@@ -1457,29 +1342,6 @@
 	type DataProvider = T::DataProvider;
 
 	fn elect() -> Result<(Supports<T::AccountId>, Weight), Self::Error> {
-<<<<<<< HEAD
-		if Self::round() > 1 {
-			match Self::do_elect() {
-				Ok((supports, weight)) => {
-					// all went okay, put sign to be Off, clean snapshot, etc.
-					Self::rotate_round();
-					Ok((supports, weight))
-				}
-				Err(why) => {
-					log!(error, "Entering emergency mode.");
-					<CurrentPhase<T>>::put(Phase::Emergency);
-					Err(why)
-				}
-			}
-		} else {
-			// first round, always run on-chain.
-			// TODO: move all of this into a new trait like `GenesisElectionProvide`, or a new
-			// function in the same trait.
-			let result = Self::onchain_fallback();
-			log!(info, "Finalized initial election round with onchain compute.");
-			Self::rotate_round();
-			result
-=======
 		match Self::do_elect() {
 			Ok((supports, weight)) => {
 				// All went okay, put sign to be Off, clean snapshot, etc.
@@ -1491,7 +1353,6 @@
 				<CurrentPhase<T>>::put(Phase::Emergency);
 				Err(why)
 			}
->>>>>>> df501229
 		}
 	}
 }
