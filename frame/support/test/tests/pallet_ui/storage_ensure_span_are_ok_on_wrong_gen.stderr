error[E0277]: the trait bound `Bar: TypeInfo` is not satisfied
  --> $DIR/storage_ensure_span_are_ok_on_wrong_gen.rs:20:12
   |
20 |     #[pallet::storage]
   |               ^^^^^^^ the trait `TypeInfo` is not implemented for `Bar`
   |
   = note: required because of the requirements on the impl of `StaticTypeInfo` for `Bar`
   = note: required because of the requirements on the impl of `frame_support::storage::StorageEntryMetadata` for `frame_support::pallet_prelude::StorageValue<_GeneratedPrefixForStorageFoo<T>, Bar>`
   = note: required by `NAME`

error[E0277]: the trait bound `Bar: WrapperTypeDecode` is not satisfied
   --> $DIR/storage_ensure_span_are_ok_on_wrong_gen.rs:20:12
    |
20  |     #[pallet::storage]
    |               ^^^^^^^ the trait `WrapperTypeDecode` is not implemented for `Bar`
    |
    = note: required because of the requirements on the impl of `Decode` for `Bar`
    = note: required because of the requirements on the impl of `FullCodec` for `Bar`
    = note: required because of the requirements on the impl of `StorageValueMetadata` for `frame_support::pallet_prelude::StorageValue<_GeneratedPrefixForStorageFoo<T>, Bar>`
note: required by `frame_support::storage::types::StorageValueMetadata::NAME`
   --> $DIR/value.rs:207:2
    |
207 |     const NAME: &'static str;
    |     ^^^^^^^^^^^^^^^^^^^^^^^^^

error[E0277]: the trait bound `Bar: EncodeLike` is not satisfied
   --> $DIR/storage_ensure_span_are_ok_on_wrong_gen.rs:20:12
    |
20  |     #[pallet::storage]
    |               ^^^^^^^ the trait `EncodeLike` is not implemented for `Bar`
    |
    = note: required because of the requirements on the impl of `FullEncode` for `Bar`
    = note: required because of the requirements on the impl of `FullCodec` for `Bar`
    = note: required because of the requirements on the impl of `StorageValueMetadata` for `frame_support::pallet_prelude::StorageValue<_GeneratedPrefixForStorageFoo<T>, Bar>`
note: required by `frame_support::storage::types::StorageValueMetadata::NAME`
   --> $DIR/value.rs:207:2
    |
207 |     const NAME: &'static str;
    |     ^^^^^^^^^^^^^^^^^^^^^^^^^

error[E0277]: the trait bound `Bar: WrapperTypeEncode` is not satisfied
   --> $DIR/storage_ensure_span_are_ok_on_wrong_gen.rs:20:12
    |
20  |     #[pallet::storage]
    |               ^^^^^^^ the trait `WrapperTypeEncode` is not implemented for `Bar`
    |
    = note: required because of the requirements on the impl of `pallet::_::_parity_scale_codec::Encode` for `Bar`
    = note: required because of the requirements on the impl of `FullEncode` for `Bar`
    = note: required because of the requirements on the impl of `FullCodec` for `Bar`
    = note: required because of the requirements on the impl of `StorageValueMetadata` for `frame_support::pallet_prelude::StorageValue<_GeneratedPrefixForStorageFoo<T>, Bar>`
note: required by `frame_support::storage::types::StorageValueMetadata::NAME`
   --> $DIR/value.rs:207:2
    |
207 |     const NAME: &'static str;
    |     ^^^^^^^^^^^^^^^^^^^^^^^^^

error[E0277]: the trait bound `Bar: WrapperTypeDecode` is not satisfied
  --> $DIR/storage_ensure_span_are_ok_on_wrong_gen.rs:9:12
   |
9  |     #[pallet::pallet]
   |               ^^^^^^ the trait `WrapperTypeDecode` is not implemented for `Bar`
   |
   = note: required because of the requirements on the impl of `Decode` for `Bar`
   = note: required because of the requirements on the impl of `FullCodec` for `Bar`
<<<<<<< HEAD
   = note: required because of the requirements on the impl of `PartialStorageInfoTrait` for `frame_support::pallet_prelude::StorageValue<_GeneratedPrefixForStorageFoo<T>, Bar>`
note: required by `partial_storage_info`
  --> $DIR/storage.rs:88:2
   |
88 |     fn partial_storage_info() -> Vec<StorageInfo>;
   |     ^^^^^^^^^^^^^^^^^^^^^^^^^^^^^^^^^^^^^^^^^^^^^^
=======
   = note: required because of the requirements on the impl of `frame_support::storage::StorageEntryMetadata` for `frame_support::pallet_prelude::StorageValue<_GeneratedPrefixForStorageFoo<T>, Bar>`
   = note: required by `NAME`
>>>>>>> ba153b9a

error[E0277]: the trait bound `Bar: EncodeLike` is not satisfied
  --> $DIR/storage_ensure_span_are_ok_on_wrong_gen.rs:9:12
   |
9  |     #[pallet::pallet]
   |               ^^^^^^ the trait `EncodeLike` is not implemented for `Bar`
   |
   = note: required because of the requirements on the impl of `FullEncode` for `Bar`
   = note: required because of the requirements on the impl of `FullCodec` for `Bar`
<<<<<<< HEAD
   = note: required because of the requirements on the impl of `PartialStorageInfoTrait` for `frame_support::pallet_prelude::StorageValue<_GeneratedPrefixForStorageFoo<T>, Bar>`
note: required by `partial_storage_info`
  --> $DIR/storage.rs:88:2
   |
88 |     fn partial_storage_info() -> Vec<StorageInfo>;
   |     ^^^^^^^^^^^^^^^^^^^^^^^^^^^^^^^^^^^^^^^^^^^^^^
=======
   = note: required because of the requirements on the impl of `frame_support::storage::StorageEntryMetadata` for `frame_support::pallet_prelude::StorageValue<_GeneratedPrefixForStorageFoo<T>, Bar>`
   = note: required by `NAME`
>>>>>>> ba153b9a

error[E0277]: the trait bound `Bar: WrapperTypeEncode` is not satisfied
  --> $DIR/storage_ensure_span_are_ok_on_wrong_gen.rs:9:12
   |
9  |     #[pallet::pallet]
   |               ^^^^^^ the trait `WrapperTypeEncode` is not implemented for `Bar`
   |
   = note: required because of the requirements on the impl of `Encode` for `Bar`
   = note: required because of the requirements on the impl of `FullEncode` for `Bar`
   = note: required because of the requirements on the impl of `FullCodec` for `Bar`
<<<<<<< HEAD
   = note: required because of the requirements on the impl of `PartialStorageInfoTrait` for `frame_support::pallet_prelude::StorageValue<_GeneratedPrefixForStorageFoo<T>, Bar>`
note: required by `partial_storage_info`
  --> $DIR/storage.rs:88:2
   |
88 |     fn partial_storage_info() -> Vec<StorageInfo>;
   |     ^^^^^^^^^^^^^^^^^^^^^^^^^^^^^^^^^^^^^^^^^^^^^^
=======
   = note: required because of the requirements on the impl of `frame_support::storage::StorageEntryMetadata` for `frame_support::pallet_prelude::StorageValue<_GeneratedPrefixForStorageFoo<T>, Bar>`
   = note: required by `NAME`

error[E0277]: the trait bound `Bar: WrapperTypeDecode` is not satisfied
 --> $DIR/storage_ensure_span_are_ok_on_wrong_gen.rs:9:12
  |
9 |     #[pallet::pallet]
  |               ^^^^^^ the trait `WrapperTypeDecode` is not implemented for `Bar`
  |
  = note: required because of the requirements on the impl of `Decode` for `Bar`
  = note: required because of the requirements on the impl of `FullCodec` for `Bar`
  = note: required because of the requirements on the impl of `PartialStorageInfoTrait` for `frame_support::pallet_prelude::StorageValue<_GeneratedPrefixForStorageFoo<T>, Bar>`
  = note: required by `partial_storage_info`

error[E0277]: the trait bound `Bar: EncodeLike` is not satisfied
 --> $DIR/storage_ensure_span_are_ok_on_wrong_gen.rs:9:12
  |
9 |     #[pallet::pallet]
  |               ^^^^^^ the trait `EncodeLike` is not implemented for `Bar`
  |
  = note: required because of the requirements on the impl of `FullEncode` for `Bar`
  = note: required because of the requirements on the impl of `FullCodec` for `Bar`
  = note: required because of the requirements on the impl of `PartialStorageInfoTrait` for `frame_support::pallet_prelude::StorageValue<_GeneratedPrefixForStorageFoo<T>, Bar>`
  = note: required by `partial_storage_info`

error[E0277]: the trait bound `Bar: WrapperTypeEncode` is not satisfied
 --> $DIR/storage_ensure_span_are_ok_on_wrong_gen.rs:9:12
  |
9 |     #[pallet::pallet]
  |               ^^^^^^ the trait `WrapperTypeEncode` is not implemented for `Bar`
  |
  = note: required because of the requirements on the impl of `Encode` for `Bar`
  = note: required because of the requirements on the impl of `FullEncode` for `Bar`
  = note: required because of the requirements on the impl of `FullCodec` for `Bar`
  = note: required because of the requirements on the impl of `PartialStorageInfoTrait` for `frame_support::pallet_prelude::StorageValue<_GeneratedPrefixForStorageFoo<T>, Bar>`
  = note: required by `partial_storage_info`
>>>>>>> ba153b9a
<|MERGE_RESOLUTION|>--- conflicted
+++ resolved
@@ -1,12 +1,16 @@
 error[E0277]: the trait bound `Bar: TypeInfo` is not satisfied
-  --> $DIR/storage_ensure_span_are_ok_on_wrong_gen.rs:20:12
-   |
-20 |     #[pallet::storage]
-   |               ^^^^^^^ the trait `TypeInfo` is not implemented for `Bar`
-   |
-   = note: required because of the requirements on the impl of `StaticTypeInfo` for `Bar`
-   = note: required because of the requirements on the impl of `frame_support::storage::StorageEntryMetadata` for `frame_support::pallet_prelude::StorageValue<_GeneratedPrefixForStorageFoo<T>, Bar>`
-   = note: required by `NAME`
+   --> $DIR/storage_ensure_span_are_ok_on_wrong_gen.rs:20:12
+    |
+20  |     #[pallet::storage]
+    |               ^^^^^^^ the trait `TypeInfo` is not implemented for `Bar`
+    |
+    = note: required because of the requirements on the impl of `StaticTypeInfo` for `Bar`
+    = note: required because of the requirements on the impl of `frame_support::storage::StorageEntryMetadata` for `frame_support::pallet_prelude::StorageValue<_GeneratedPrefixForStorageFoo<T>, Bar>`
+note: required by `NAME`
+   --> $DIR/mod.rs:111:2
+    |
+111 |     const NAME: &'static str;
+    |     ^^^^^^^^^^^^^^^^^^^^^^^^^
 
 error[E0277]: the trait bound `Bar: WrapperTypeDecode` is not satisfied
    --> $DIR/storage_ensure_span_are_ok_on_wrong_gen.rs:20:12
@@ -16,11 +20,11 @@
     |
     = note: required because of the requirements on the impl of `Decode` for `Bar`
     = note: required because of the requirements on the impl of `FullCodec` for `Bar`
-    = note: required because of the requirements on the impl of `StorageValueMetadata` for `frame_support::pallet_prelude::StorageValue<_GeneratedPrefixForStorageFoo<T>, Bar>`
-note: required by `frame_support::storage::types::StorageValueMetadata::NAME`
-   --> $DIR/value.rs:207:2
+    = note: required because of the requirements on the impl of `frame_support::storage::StorageEntryMetadata` for `frame_support::pallet_prelude::StorageValue<_GeneratedPrefixForStorageFoo<T>, Bar>`
+note: required by `NAME`
+   --> $DIR/mod.rs:111:2
     |
-207 |     const NAME: &'static str;
+111 |     const NAME: &'static str;
     |     ^^^^^^^^^^^^^^^^^^^^^^^^^
 
 error[E0277]: the trait bound `Bar: EncodeLike` is not satisfied
@@ -31,11 +35,11 @@
     |
     = note: required because of the requirements on the impl of `FullEncode` for `Bar`
     = note: required because of the requirements on the impl of `FullCodec` for `Bar`
-    = note: required because of the requirements on the impl of `StorageValueMetadata` for `frame_support::pallet_prelude::StorageValue<_GeneratedPrefixForStorageFoo<T>, Bar>`
-note: required by `frame_support::storage::types::StorageValueMetadata::NAME`
-   --> $DIR/value.rs:207:2
+    = note: required because of the requirements on the impl of `frame_support::storage::StorageEntryMetadata` for `frame_support::pallet_prelude::StorageValue<_GeneratedPrefixForStorageFoo<T>, Bar>`
+note: required by `NAME`
+   --> $DIR/mod.rs:111:2
     |
-207 |     const NAME: &'static str;
+111 |     const NAME: &'static str;
     |     ^^^^^^^^^^^^^^^^^^^^^^^^^
 
 error[E0277]: the trait bound `Bar: WrapperTypeEncode` is not satisfied
@@ -44,14 +48,14 @@
 20  |     #[pallet::storage]
     |               ^^^^^^^ the trait `WrapperTypeEncode` is not implemented for `Bar`
     |
-    = note: required because of the requirements on the impl of `pallet::_::_parity_scale_codec::Encode` for `Bar`
+    = note: required because of the requirements on the impl of `Encode` for `Bar`
     = note: required because of the requirements on the impl of `FullEncode` for `Bar`
     = note: required because of the requirements on the impl of `FullCodec` for `Bar`
-    = note: required because of the requirements on the impl of `StorageValueMetadata` for `frame_support::pallet_prelude::StorageValue<_GeneratedPrefixForStorageFoo<T>, Bar>`
-note: required by `frame_support::storage::types::StorageValueMetadata::NAME`
-   --> $DIR/value.rs:207:2
+    = note: required because of the requirements on the impl of `frame_support::storage::StorageEntryMetadata` for `frame_support::pallet_prelude::StorageValue<_GeneratedPrefixForStorageFoo<T>, Bar>`
+note: required by `NAME`
+   --> $DIR/mod.rs:111:2
     |
-207 |     const NAME: &'static str;
+111 |     const NAME: &'static str;
     |     ^^^^^^^^^^^^^^^^^^^^^^^^^
 
 error[E0277]: the trait bound `Bar: WrapperTypeDecode` is not satisfied
@@ -62,17 +66,12 @@
    |
    = note: required because of the requirements on the impl of `Decode` for `Bar`
    = note: required because of the requirements on the impl of `FullCodec` for `Bar`
-<<<<<<< HEAD
    = note: required because of the requirements on the impl of `PartialStorageInfoTrait` for `frame_support::pallet_prelude::StorageValue<_GeneratedPrefixForStorageFoo<T>, Bar>`
 note: required by `partial_storage_info`
   --> $DIR/storage.rs:88:2
    |
 88 |     fn partial_storage_info() -> Vec<StorageInfo>;
    |     ^^^^^^^^^^^^^^^^^^^^^^^^^^^^^^^^^^^^^^^^^^^^^^
-=======
-   = note: required because of the requirements on the impl of `frame_support::storage::StorageEntryMetadata` for `frame_support::pallet_prelude::StorageValue<_GeneratedPrefixForStorageFoo<T>, Bar>`
-   = note: required by `NAME`
->>>>>>> ba153b9a
 
 error[E0277]: the trait bound `Bar: EncodeLike` is not satisfied
   --> $DIR/storage_ensure_span_are_ok_on_wrong_gen.rs:9:12
@@ -82,17 +81,12 @@
    |
    = note: required because of the requirements on the impl of `FullEncode` for `Bar`
    = note: required because of the requirements on the impl of `FullCodec` for `Bar`
-<<<<<<< HEAD
    = note: required because of the requirements on the impl of `PartialStorageInfoTrait` for `frame_support::pallet_prelude::StorageValue<_GeneratedPrefixForStorageFoo<T>, Bar>`
 note: required by `partial_storage_info`
   --> $DIR/storage.rs:88:2
    |
 88 |     fn partial_storage_info() -> Vec<StorageInfo>;
    |     ^^^^^^^^^^^^^^^^^^^^^^^^^^^^^^^^^^^^^^^^^^^^^^
-=======
-   = note: required because of the requirements on the impl of `frame_support::storage::StorageEntryMetadata` for `frame_support::pallet_prelude::StorageValue<_GeneratedPrefixForStorageFoo<T>, Bar>`
-   = note: required by `NAME`
->>>>>>> ba153b9a
 
 error[E0277]: the trait bound `Bar: WrapperTypeEncode` is not satisfied
   --> $DIR/storage_ensure_span_are_ok_on_wrong_gen.rs:9:12
@@ -103,48 +97,9 @@
    = note: required because of the requirements on the impl of `Encode` for `Bar`
    = note: required because of the requirements on the impl of `FullEncode` for `Bar`
    = note: required because of the requirements on the impl of `FullCodec` for `Bar`
-<<<<<<< HEAD
    = note: required because of the requirements on the impl of `PartialStorageInfoTrait` for `frame_support::pallet_prelude::StorageValue<_GeneratedPrefixForStorageFoo<T>, Bar>`
 note: required by `partial_storage_info`
   --> $DIR/storage.rs:88:2
    |
 88 |     fn partial_storage_info() -> Vec<StorageInfo>;
-   |     ^^^^^^^^^^^^^^^^^^^^^^^^^^^^^^^^^^^^^^^^^^^^^^
-=======
-   = note: required because of the requirements on the impl of `frame_support::storage::StorageEntryMetadata` for `frame_support::pallet_prelude::StorageValue<_GeneratedPrefixForStorageFoo<T>, Bar>`
-   = note: required by `NAME`
-
-error[E0277]: the trait bound `Bar: WrapperTypeDecode` is not satisfied
- --> $DIR/storage_ensure_span_are_ok_on_wrong_gen.rs:9:12
-  |
-9 |     #[pallet::pallet]
-  |               ^^^^^^ the trait `WrapperTypeDecode` is not implemented for `Bar`
-  |
-  = note: required because of the requirements on the impl of `Decode` for `Bar`
-  = note: required because of the requirements on the impl of `FullCodec` for `Bar`
-  = note: required because of the requirements on the impl of `PartialStorageInfoTrait` for `frame_support::pallet_prelude::StorageValue<_GeneratedPrefixForStorageFoo<T>, Bar>`
-  = note: required by `partial_storage_info`
-
-error[E0277]: the trait bound `Bar: EncodeLike` is not satisfied
- --> $DIR/storage_ensure_span_are_ok_on_wrong_gen.rs:9:12
-  |
-9 |     #[pallet::pallet]
-  |               ^^^^^^ the trait `EncodeLike` is not implemented for `Bar`
-  |
-  = note: required because of the requirements on the impl of `FullEncode` for `Bar`
-  = note: required because of the requirements on the impl of `FullCodec` for `Bar`
-  = note: required because of the requirements on the impl of `PartialStorageInfoTrait` for `frame_support::pallet_prelude::StorageValue<_GeneratedPrefixForStorageFoo<T>, Bar>`
-  = note: required by `partial_storage_info`
-
-error[E0277]: the trait bound `Bar: WrapperTypeEncode` is not satisfied
- --> $DIR/storage_ensure_span_are_ok_on_wrong_gen.rs:9:12
-  |
-9 |     #[pallet::pallet]
-  |               ^^^^^^ the trait `WrapperTypeEncode` is not implemented for `Bar`
-  |
-  = note: required because of the requirements on the impl of `Encode` for `Bar`
-  = note: required because of the requirements on the impl of `FullEncode` for `Bar`
-  = note: required because of the requirements on the impl of `FullCodec` for `Bar`
-  = note: required because of the requirements on the impl of `PartialStorageInfoTrait` for `frame_support::pallet_prelude::StorageValue<_GeneratedPrefixForStorageFoo<T>, Bar>`
-  = note: required by `partial_storage_info`
->>>>>>> ba153b9a
+   |     ^^^^^^^^^^^^^^^^^^^^^^^^^^^^^^^^^^^^^^^^^^^^^^