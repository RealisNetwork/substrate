--- conflicted
+++ resolved
@@ -324,15 +324,14 @@
 		StorageNMap<_, (storage::Key<Blake2_128Concat, u8>, storage::Key<Twox64Concat, u16>), u32>;
 
 	#[pallet::storage]
-<<<<<<< HEAD
-	#[pallet::unbounded]
-	pub type Unbounded<T> = StorageValue<Value = Vec<u8>>;
-=======
 	#[pallet::storage_prefix = "RenamedCountedMap"]
 	#[pallet::getter(fn counted_storage_map)]
 	pub type SomeCountedStorageMap<T> =
 		CountedStorageMap<Hasher = Twox64Concat, Key = u8, Value = u32>;
->>>>>>> 50c84cb8
+
+	#[pallet::storage]
+	#[pallet::unbounded]
+	pub type Unbounded<T> = StorageValue<Value = Vec<u8>>;
 
 	#[pallet::genesis_config]
 	#[derive(Default)]
@@ -916,18 +915,16 @@
 			pallet::ConditionalNMap::<Runtime>::insert((1, 2), 3);
 		}
 
-<<<<<<< HEAD
-		pallet::Unbounded::<Runtime>::put(vec![1, 2]);
-		let k = [twox_128(b"Example"), twox_128(b"Unbounded")].concat();
-		assert_eq!(unhashed::get::<Vec<u8>>(&k), Some(vec![1, 2]));
-=======
 		pallet::SomeCountedStorageMap::<Runtime>::insert(1, 2);
 		let mut k = [twox_128(b"Example"), twox_128(b"RenamedCountedMap")].concat();
 		k.extend(1u8.using_encoded(twox_64_concat));
 		assert_eq!(unhashed::get::<u32>(&k), Some(2u32));
 		let k = [twox_128(b"Example"), twox_128(b"CounterForRenamedCountedMap")].concat();
 		assert_eq!(unhashed::get::<u32>(&k), Some(1u32));
->>>>>>> 50c84cb8
+
+		pallet::Unbounded::<Runtime>::put(vec![1, 2]);
+		let k = [twox_128(b"Example"), twox_128(b"Unbounded")].concat();
+		assert_eq!(unhashed::get::<Vec<u8>>(&k), Some(vec![1, 2]));
 	})
 }
 
@@ -1210,14 +1207,6 @@
 						docs: vec![],
 					},
 					StorageEntryMetadata {
-<<<<<<< HEAD
-						name: "Unbounded",
-						modifier: StorageEntryModifier::Optional,
-						ty: StorageEntryType::Plain(meta_type::<Vec<u8>>()),
-						default: vec![0],
-						docs: vec![],
-					},
-=======
 						name: "RenamedCountedMap",
 						modifier: StorageEntryModifier::Optional,
 						ty: StorageEntryType::Map {
@@ -1235,7 +1224,13 @@
 						default: vec![0, 0, 0, 0],
 						docs: vec!["Counter for the related counted storage map"],
 					},
->>>>>>> 50c84cb8
+					StorageEntryMetadata {
+						name: "Unbounded",
+						modifier: StorageEntryModifier::Optional,
+						ty: StorageEntryType::Plain(meta_type::<Vec<u8>>()),
+						default: vec![0],
+						docs: vec![],
+					},
 				],
 			}),
 			calls: Some(meta_type::<pallet::Call<Runtime>>().into()),
@@ -1653,13 +1648,6 @@
 			},
 			StorageInfo {
 				pallet_name: b"Example".to_vec(),
-<<<<<<< HEAD
-				storage_name: b"Unbounded".to_vec(),
-				prefix: prefix(b"Example", b"Unbounded").to_vec(),
-				max_values: Some(1),
-				max_size: None,
-			}
-=======
 				storage_name: b"RenamedCountedMap".to_vec(),
 				prefix: prefix(b"Example", b"RenamedCountedMap").to_vec(),
 				max_values: None,
@@ -1672,7 +1660,13 @@
 				max_values: Some(1),
 				max_size: Some(4),
 			},
->>>>>>> 50c84cb8
+			StorageInfo {
+				pallet_name: b"Example".to_vec(),
+				storage_name: b"Unbounded".to_vec(),
+				prefix: prefix(b"Example", b"Unbounded").to_vec(),
+				max_values: Some(1),
+				max_size: None,
+			},
 		],
 	);
 
