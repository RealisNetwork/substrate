// This file is part of Substrate.

// Copyright (C) 2017-2021 Parity Technologies (UK) Ltd.
// SPDX-License-Identifier: Apache-2.0

// Licensed under the Apache License, Version 2.0 (the "License");
// you may not use this file except in compliance with the License.
// You may obtain a copy of the License at
//
// 	http://www.apache.org/licenses/LICENSE-2.0
//
// Unless required by applicable law or agreed to in writing, software
// distributed under the License is distributed on an "AS IS" BASIS,
// WITHOUT WARRANTIES OR CONDITIONS OF ANY KIND, either express or implied.
// See the License for the specific language governing permissions and
// limitations under the License.

//! Support code for the runtime.

#![cfg_attr(not(feature = "std"), no_std)]

/// Export ourself as `frame_support` to make tests happy.
extern crate self as frame_support;

#[doc(hidden)]
pub use sp_tracing;

#[doc(hidden)]
pub use codec;
#[doc(hidden)]
pub use frame_metadata as metadata;
#[doc(hidden)]
pub use log;
#[cfg(feature = "std")]
#[doc(hidden)]
pub use once_cell;
#[doc(hidden)]
pub use paste;
#[doc(hidden)]
pub use scale_info;
#[cfg(feature = "std")]
pub use serde;
pub use sp_core::Void;
#[doc(hidden)]
pub use sp_io::{self, storage::root as storage_root};
#[doc(hidden)]
pub use sp_runtime::RuntimeDebug;
#[cfg(feature = "std")]
#[doc(hidden)]
pub use sp_state_machine::BasicExternalities;
#[doc(hidden)]
pub use sp_std;

#[macro_use]
pub mod dispatch;
mod hash;
pub mod storage;
#[macro_use]
pub mod event;
pub mod inherent;
#[macro_use]
pub mod error;
pub mod instances;
pub mod migrations;
pub mod traits;
pub mod weights;

#[doc(hidden)]
pub mod unsigned {
	#[doc(hidden)]
	pub use crate::sp_runtime::traits::ValidateUnsigned;
	#[doc(hidden)]
	pub use crate::sp_runtime::transaction_validity::{
		TransactionSource, TransactionValidity, TransactionValidityError, UnknownTransaction,
	};
}

pub use self::{
	dispatch::{Callable, Parameter},
	hash::{
		Blake2_128, Blake2_128Concat, Blake2_256, Hashable, Identity, ReversibleStorageHasher,
		StorageHasher, Twox128, Twox256, Twox64Concat,
	},
	storage::{
		bounded_vec::{BoundedSlice, BoundedVec},
		migration,
		weak_bounded_vec::WeakBoundedVec,
		IterableStorageDoubleMap, IterableStorageMap, IterableStorageNMap, StorageDoubleMap,
		StorageMap, StorageNMap, StoragePrefixedMap, StorageValue,
	},
};
pub use sp_runtime::{self, print, traits::Printable, ConsensusEngineId};

use codec::{Decode, Encode};
use scale_info::TypeInfo;
use sp_runtime::TypeId;

/// A unified log target for support operations.
pub const LOG_TARGET: &'static str = "runtime::frame-support";

/// A type that cannot be instantiated.
#[derive(Debug, PartialEq, Eq, Clone, TypeInfo)]
pub enum Never {}

/// A pallet identifier. These are per pallet and should be stored in a registry somewhere.
#[derive(Clone, Copy, Eq, PartialEq, Encode, Decode, TypeInfo)]
pub struct PalletId(pub [u8; 8]);

impl TypeId for PalletId {
	const TYPE_ID: [u8; 4] = *b"modl";
}

/// Generate a new type alias for [`storage::types::StorageValue`],
/// [`storage::types::StorageMap`], [`storage::types::StorageDoubleMap`]
/// and [`storage::types::StorageNMap`].
///
/// Useful for creating a *storage-like* struct for test and migrations.
///
/// ```
/// # use frame_support::generate_storage_alias;
/// use frame_support::codec;
/// use frame_support::Twox64Concat;
/// // generate a storage value with type u32.
/// generate_storage_alias!(Prefix, StorageName => Value<u32>);
///
/// // generate a double map from `(u32, u32)` (with hashers `Twox64Concat` for each key)
/// // to `Vec<u8>`
/// generate_storage_alias!(
/// 	OtherPrefix, OtherStorageName => DoubleMap<
/// 		(u32, Twox64Concat),
/// 		(u32, Twox64Concat),
/// 		Vec<u8>
/// 	>
/// );
///
/// // optionally specify the query type
/// use frame_support::pallet_prelude::{ValueQuery, OptionQuery};
/// generate_storage_alias!(Prefix, ValueName => Value<u32, OptionQuery>);
/// generate_storage_alias!(
/// 	Prefix, SomeStorageName => DoubleMap<
/// 		(u32, Twox64Concat),
/// 		(u32, Twox64Concat),
/// 		Vec<u8>,
/// 		ValueQuery
/// 	>
/// );
///
/// // generate a map from `Config::AccountId` (with hasher `Twox64Concat`) to `Vec<u8>`
/// trait Config { type AccountId: codec::FullCodec; }
/// generate_storage_alias!(
/// 	Prefix, GenericStorage<T: Config> => Map<(T::AccountId, Twox64Concat), Vec<u8>>
/// );
/// # fn main() {}
/// ```
#[macro_export]
macro_rules! generate_storage_alias {
	// without generic for $name.
	($pallet:ident, $name:ident => Map<($key:ty, $hasher:ty), $value:ty $(, $querytype:ty)?>) => {
		$crate::paste::paste! {
			$crate::generate_storage_alias!(@GENERATE_INSTANCE_STRUCT $pallet, $name);
			type $name = $crate::storage::types::StorageMap<
				[<$name Instance>],
				$hasher,
				$key,
				$value,
				$( $querytype )?
			>;
		}
	};
	(
		$pallet:ident,
		$name:ident
		=> DoubleMap<($key1:ty, $hasher1:ty), ($key2:ty, $hasher2:ty), $value:ty $(, $querytype:ty)?>
	) => {
		$crate::paste::paste! {
			$crate::generate_storage_alias!(@GENERATE_INSTANCE_STRUCT $pallet, $name);
			type $name = $crate::storage::types::StorageDoubleMap<
				[<$name Instance>],
				$hasher1,
				$key1,
				$hasher2,
				$key2,
				$value,
				$( $querytype )?
			>;
		}
	};
	(
		$pallet:ident,
		$name:ident
		=> NMap<Key<$(($key:ty, $hasher:ty)),+>, $value:ty $(, $querytype:ty)?>
	) => {
		$crate::paste::paste! {
			$crate::generate_storage_alias!(@GENERATE_INSTANCE_STRUCT $pallet, $name);
			type $name = $crate::storage::types::StorageNMap<
				[<$name Instance>],
				(
					$( $crate::storage::types::Key<$hasher, $key>, )+
				),
				$value,
				$( $querytype )?
			>;
		}
	};
	($pallet:ident, $name:ident => Value<$value:ty $(, $querytype:ty)?>) => {
		$crate::paste::paste! {
			$crate::generate_storage_alias!(@GENERATE_INSTANCE_STRUCT $pallet, $name);
			type $name = $crate::storage::types::StorageValue<
				[<$name Instance>],
				$value,
				$( $querytype )?
			>;
		}
	};
	// with generic for $name.
	(
		$pallet:ident,
		$name:ident<$t:ident : $bounds:tt>
		=> Map<($key:ty, $hasher:ty), $value:ty $(, $querytype:ty)?>
	) => {
		$crate::paste::paste! {
			$crate::generate_storage_alias!(@GENERATE_INSTANCE_STRUCT $pallet, $name);
			#[allow(type_alias_bounds)]
			type $name<$t : $bounds> = $crate::storage::types::StorageMap<
				[<$name Instance>],
				$key,
				$hasher,
				$value,
				$( $querytype )?
			>;
		}
	};
	(
		$pallet:ident,
		$name:ident<$t:ident : $bounds:tt>
		=> DoubleMap<($key1:ty, $hasher1:ty), ($key2:ty, $hasher2:ty), $value:ty $(, $querytype:ty)?>
	) => {
		$crate::paste::paste! {
			$crate::generate_storage_alias!(@GENERATE_INSTANCE_STRUCT $pallet, $name);
			#[allow(type_alias_bounds)]
			type $name<$t : $bounds> = $crate::storage::types::StorageDoubleMap<
				[<$name Instance>],
				$key1,
				$hasher1,
				$key2,
				$hasher2,
				$value,
				$( $querytype )?
			>;
		}
	};
	(
		$pallet:ident,
		$name:ident<$t:ident : $bounds:tt>
		=> NMap<$(($key:ty, $hasher:ty),)+ $value:ty $(, $querytype:ty)?>
	) => {
		$crate::paste::paste! {
			$crate::generate_storage_alias!(@GENERATE_INSTANCE_STRUCT $pallet, $name);
			#[allow(type_alias_bounds)]
			type $name<$t : $bounds> = $crate::storage::types::StorageNMap<
				[<$name Instance>],
				(
					$( $crate::storage::types::Key<$hasher, $key>, )+
				),
				$value,
				$( $querytype )?
			>;
		}
	};
	($pallet:ident, $name:ident<$t:ident : $bounds:tt> => Value<$value:ty $(, $querytype:ty)?>) => {
		$crate::paste::paste! {
			$crate::generate_storage_alias!(@GENERATE_INSTANCE_STRUCT $pallet, $name);
			#[allow(type_alias_bounds)]
			type $name<$t : $bounds> = $crate::storage::types::StorageValue<
				[<$name Instance>],
				$value,
				$( $querytype )?
			>;
		}
	};
	// helper used in all arms.
	(@GENERATE_INSTANCE_STRUCT $pallet:ident, $name:ident) => {
		$crate::paste::paste! {
			struct [<$name Instance>];
			impl $crate::traits::StorageInstance for [<$name Instance>] {
				fn pallet_prefix() -> &'static str { stringify!($pallet) }
				const STORAGE_PREFIX: &'static str = stringify!($name);
			}
		}
	};
}

/// Create new implementations of the [`Get`](crate::traits::Get) trait.
///
/// The so-called parameter type can be created in four different ways:
///
/// - Using `const` to create a parameter type that provides a `const` getter. It is required that
///   the `value` is const.
///
/// - Declare the parameter type without `const` to have more freedom when creating the value.
///
/// - Using `storage` to create a storage parameter type. This type is special as it tries to load
///   the value from the storage under a fixed key. If the value could not be found in the storage,
///   the given default value will be returned. It is required that the value implements
///   [`Encode`](codec::Encode) and [`Decode`](codec::Decode). The key for looking up the value in
///   the storage is built using the following formula:
///
///   `twox_128(":" ++ NAME ++ ":")` where `NAME` is the name that is passed as type name.
///
/// - Using `static` to create a static parameter type. Its value is being provided by a static
///   variable with the equivalent name in `UPPER_SNAKE_CASE`. An additional `set` function is
///   provided in this case to alter the static variable. **This is intended for testing ONLY and is
///   ONLY available when `std` is enabled.**
///
/// # Examples
///
/// ```
/// # use frame_support::traits::Get;
/// # use frame_support::parameter_types;
/// // This function cannot be used in a const context.
/// fn non_const_expression() -> u64 { 99 }
///
/// const FIXED_VALUE: u64 = 10;
/// parameter_types! {
///    pub const Argument: u64 = 42 + FIXED_VALUE;
///    /// Visibility of the type is optional
///    OtherArgument: u64 = non_const_expression();
///    pub storage StorageArgument: u64 = 5;
///    pub static StaticArgument: u32 = 7;
/// }
///
/// trait Config {
///    type Parameter: Get<u64>;
///    type OtherParameter: Get<u64>;
///    type StorageParameter: Get<u64>;
///    type StaticParameter: Get<u32>;
/// }
///
/// struct Runtime;
/// impl Config for Runtime {
///    type Parameter = Argument;
///    type OtherParameter = OtherArgument;
///    type StorageParameter = StorageArgument;
///    type StaticParameter = StaticArgument;
/// }
///
/// // In testing, `StaticArgument` can be altered later: `StaticArgument::set(8)`.
/// ```
///
/// # Invalid example:
///
/// ```compile_fail
/// # use frame_support::traits::Get;
/// # use frame_support::parameter_types;
/// // This function cannot be used in a const context.
/// fn non_const_expression() -> u64 { 99 }
///
/// parameter_types! {
///    pub const Argument: u64 = non_const_expression();
/// }
/// ```
#[macro_export]
macro_rules! parameter_types {
	(
		$( #[ $attr:meta ] )*
		$vis:vis const $name:ident: $type:ty = $value:expr;
		$( $rest:tt )*
	) => (
		$( #[ $attr ] )*
		$vis struct $name;
		$crate::parameter_types!(IMPL_CONST $name , $type , $value);
		$crate::parameter_types!( $( $rest )* );
	);
	(
		$( #[ $attr:meta ] )*
		$vis:vis $name:ident: $type:ty = $value:expr;
		$( $rest:tt )*
	) => (
		$( #[ $attr ] )*
		$vis struct $name;
		$crate::parameter_types!(IMPL $name, $type, $value);
		$crate::parameter_types!( $( $rest )* );
	);
	(
		$( #[ $attr:meta ] )*
		$vis:vis storage $name:ident: $type:ty = $value:expr;
		$( $rest:tt )*
	) => (
		$( #[ $attr ] )*
		$vis struct $name;
		$crate::parameter_types!(IMPL_STORAGE $name, $type, $value);
		$crate::parameter_types!( $( $rest )* );
	);
	() => ();
	(IMPL_CONST $name:ident, $type:ty, $value:expr) => {
		impl $name {
			/// Returns the value of this parameter type.
			pub const fn get() -> $type {
				$value
			}
		}

		impl<I: From<$type>> $crate::traits::Get<I> for $name {
			fn get() -> I {
				I::from(Self::get())
			}
		}
	};
	(IMPL $name:ident, $type:ty, $value:expr) => {
		impl $name {
			/// Returns the value of this parameter type.
			pub fn get() -> $type {
				$value
			}
		}

		impl<I: From<$type>> $crate::traits::Get<I> for $name {
			fn get() -> I {
				I::from(Self::get())
			}
		}
	};
	(IMPL_STORAGE $name:ident, $type:ty, $value:expr) => {
		impl $name {
			/// Returns the key for this parameter type.
			#[allow(unused)]
			pub fn key() -> [u8; 16] {
				$crate::sp_io::hashing::twox_128(
					concat!(":", stringify!($name), ":").as_bytes()
				)
			}

			/// Set the value of this parameter type in the storage.
			///
			/// This needs to be executed in an externalities provided
			/// environment.
			#[allow(unused)]
			pub fn set(value: &$type) {
				$crate::storage::unhashed::put(&Self::key(), value);
			}

			/// Returns the value of this parameter type.
			///
			/// This needs to be executed in an externalities provided
			/// environment.
			#[allow(unused)]
			pub fn get() -> $type {
				$crate::storage::unhashed::get(&Self::key()).unwrap_or_else(|| $value)
			}
		}

		impl<I: From<$type>> $crate::traits::Get<I> for $name {
			fn get() -> I {
				I::from(Self::get())
			}
		}
	};
	(
		$( #[ $attr:meta ] )*
		$vis:vis static $name:ident: $type:ty = $value:expr;
		$( $rest:tt )*
	) => (
		$crate::parameter_types_impl_thread_local!(
			$( #[ $attr ] )*
			$vis static $name: $type = $value;
		);
		$crate::parameter_types!( $( $rest )* );
	);
}

#[cfg(not(feature = "std"))]
#[macro_export]
macro_rules! parameter_types_impl_thread_local {
	( $( $any:tt )* ) => {
		compile_error!("static parameter types is only available in std and for testing.");
	};
}

#[cfg(feature = "std")]
#[macro_export]
macro_rules! parameter_types_impl_thread_local {
	(
		$(
			$( #[ $attr:meta ] )*
			$vis:vis static $name:ident: $type:ty = $value:expr;
		)*
	) => {
		$crate::parameter_types_impl_thread_local!(
			IMPL_THREAD_LOCAL $( $vis, $name, $type, $value, )*
		);
		$crate::paste::item! {
			$crate::parameter_types!(
				$(
					$( #[ $attr ] )*
					$vis $name: $type = [<$name:snake:upper>].with(|v| v.borrow().clone());
				)*
			);
			$(
				impl $name {
					/// Set the internal value.
					pub fn set(t: $type) {
						[<$name:snake:upper>].with(|v| *v.borrow_mut() = t);
					}
				}
			)*
		}
	};
	(IMPL_THREAD_LOCAL $( $vis:vis, $name:ident, $type:ty, $value:expr, )* ) => {
		$crate::paste::item! {
			thread_local! {
				$(
					pub static [<$name:snake:upper>]: std::cell::RefCell<$type> =
						std::cell::RefCell::new($value);
				)*
			}
		}
	};
}

/// Macro for easily creating a new implementation of both the `Get` and `Contains` traits. Use
/// exactly as with `parameter_types`, only the type must be `Ord`.
#[macro_export]
macro_rules! ord_parameter_types {
	(
		$( #[ $attr:meta ] )*
		$vis:vis const $name:ident: $type:ty = $value:expr;
		$( $rest:tt )*
	) => (
		$( #[ $attr ] )*
		$vis struct $name;
		$crate::parameter_types!{IMPL $name , $type , $value}
		$crate::ord_parameter_types!{IMPL $name , $type , $value}
		$crate::ord_parameter_types!{ $( $rest )* }
	);
	() => ();
	(IMPL $name:ident , $type:ty , $value:expr) => {
		impl $crate::traits::SortedMembers<$type> for $name {
			fn contains(t: &$type) -> bool { &$value == t }
			fn sorted_members() -> $crate::sp_std::prelude::Vec<$type> { vec![$value] }
			fn count() -> usize { 1 }
			#[cfg(feature = "runtime-benchmarks")]
			fn add(_: &$type) {}
		}
		impl $crate::traits::Contains<$type> for $name {
			fn contains(t: &$type) -> bool { &$value == t }
		}
	}
}

/// Print out a formatted message.
///
/// # Example
///
/// ```
/// frame_support::runtime_print!("my value is {}", 3);
/// ```
#[macro_export]
macro_rules! runtime_print {
	($($arg:tt)+) => {
		{
			use core::fmt::Write;
			let mut w = $crate::sp_std::Writer::default();
			let _ = core::write!(&mut w, $($arg)+);
			$crate::sp_io::misc::print_utf8(&w.inner())
		}
	}
}

/// Print out the debuggable type.
pub fn debug(data: &impl sp_std::fmt::Debug) {
	runtime_print!("{:?}", data);
}

#[doc(inline)]
pub use frame_support_procedural::{
	construct_runtime, decl_storage, transactional, RuntimeDebugNoBound,
};

#[doc(hidden)]
pub use frame_support_procedural::__generate_dummy_part_checker;

/// Derive [`Clone`] but do not bound any generic.
///
/// This is useful for type generic over runtime:
/// ```
/// # use frame_support::CloneNoBound;
/// trait Config {
/// 		type C: Clone;
/// }
///
/// // Foo implements [`Clone`] because `C` bounds [`Clone`].
/// // Otherwise compilation will fail with an output telling `c` doesn't implement [`Clone`].
/// #[derive(CloneNoBound)]
/// struct Foo<T: Config> {
/// 		c: T::C,
/// }
/// ```
pub use frame_support_procedural::CloneNoBound;

/// Derive [`Eq`] but do not bound any generic.
///
/// This is useful for type generic over runtime:
/// ```
/// # use frame_support::{EqNoBound, PartialEqNoBound};
/// trait Config {
/// 		type C: Eq;
/// }
///
/// // Foo implements [`Eq`] because `C` bounds [`Eq`].
/// // Otherwise compilation will fail with an output telling `c` doesn't implement [`Eq`].
/// #[derive(PartialEqNoBound, EqNoBound)]
/// struct Foo<T: Config> {
/// 		c: T::C,
/// }
/// ```
pub use frame_support_procedural::EqNoBound;

/// Derive [`PartialEq`] but do not bound any generic.
///
/// This is useful for type generic over runtime:
/// ```
/// # use frame_support::PartialEqNoBound;
/// trait Config {
/// 		type C: PartialEq;
/// }
///
/// // Foo implements [`PartialEq`] because `C` bounds [`PartialEq`].
/// // Otherwise compilation will fail with an output telling `c` doesn't implement [`PartialEq`].
/// #[derive(PartialEqNoBound)]
/// struct Foo<T: Config> {
/// 		c: T::C,
/// }
/// ```
pub use frame_support_procedural::PartialEqNoBound;

/// Derive [`Debug`] but do not bound any generic.
///
/// This is useful for type generic over runtime:
/// ```
/// # use frame_support::DebugNoBound;
/// # use core::fmt::Debug;
/// trait Config {
/// 		type C: Debug;
/// }
///
/// // Foo implements [`Debug`] because `C` bounds [`Debug`].
/// // Otherwise compilation will fail with an output telling `c` doesn't implement [`Debug`].
/// #[derive(DebugNoBound)]
/// struct Foo<T: Config> {
/// 		c: T::C,
/// }
/// ```
pub use frame_support_procedural::DebugNoBound;

/// Derive [`Default`] but do not bound any generic.
///
/// This is useful for type generic over runtime:
/// ```
/// # use frame_support::DefaultNoBound;
/// # use core::default::Default;
/// trait Config {
/// 		type C: Default;
/// }
///
/// // Foo implements [`Default`] because `C` bounds [`Default`].
/// // Otherwise compilation will fail with an output telling `c` doesn't implement [`Default`].
/// #[derive(DefaultNoBound)]
/// struct Foo<T: Config> {
/// 		c: T::C,
/// }
/// ```
pub use frame_support_procedural::DefaultNoBound;

/// Assert the annotated function is executed within a storage transaction.
///
/// The assertion is enabled for native execution and when `debug_assertions` are enabled.
///
/// # Example
///
/// ```
/// # use frame_support::{
/// # 	require_transactional, transactional, dispatch::DispatchResult
/// # };
///
/// #[require_transactional]
/// fn update_all(value: u32) -> DispatchResult {
/// 	// Update multiple storages.
/// 	// Return `Err` to indicate should revert.
/// 	Ok(())
/// }
///
/// #[transactional]
/// fn safe_update(value: u32) -> DispatchResult {
/// 	// This is safe
/// 	update_all(value)
/// }
///
/// fn unsafe_update(value: u32) -> DispatchResult {
/// 	// this may panic if unsafe_update is not called within a storage transaction
/// 	update_all(value)
/// }
/// ```
pub use frame_support_procedural::require_transactional;

/// Convert the current crate version into a [`CrateVersion`](crate::traits::CrateVersion).
///
/// It uses the `CARGO_PKG_VERSION_MAJOR`, `CARGO_PKG_VERSION_MINOR` and
/// `CARGO_PKG_VERSION_PATCH` environment variables to fetch the crate version.
/// This means that the [`CrateVersion`](crate::traits::CrateVersion)
/// object will correspond to the version of the crate the macro is called in!
///
/// # Example
///
/// ```
/// # use frame_support::{traits::CrateVersion, crate_to_crate_version};
/// const Version: CrateVersion = crate_to_crate_version!();
/// ```
pub use frame_support_procedural::crate_to_crate_version;

/// Return Err of the expression: `return Err($expression);`.
///
/// Used as `fail!(expression)`.
#[macro_export]
macro_rules! fail {
	( $y:expr ) => {{
		return Err($y.into())
	}};
}

/// Evaluate `$x:expr` and if not true return `Err($y:expr)`.
///
/// Used as `ensure!(expression_to_ensure, expression_to_return_on_false)`.
#[macro_export]
macro_rules! ensure {
	( $x:expr, $y:expr $(,)? ) => {{
		if !$x {
			$crate::fail!($y);
		}
	}};
}

/// Evaluate an expression, assert it returns an expected `Err` value and that
/// runtime storage has not been mutated (i.e. expression is a no-operation).
///
/// Used as `assert_noop(expression_to_assert, expected_error_expression)`.
#[macro_export]
macro_rules! assert_noop {
	(
		$x:expr,
		$y:expr $(,)?
	) => {
		let h = $crate::storage_root();
		$crate::assert_err!($x, $y);
		assert_eq!(h, $crate::storage_root());
	};
}

/// Evaluate any expression and assert that runtime storage has not been mutated
/// (i.e. expression is a storage no-operation).
///
/// Used as `assert_storage_noop(expression_to_assert)`.
#[macro_export]
macro_rules! assert_storage_noop {
	(
		$x:expr
	) => {
		let h = $crate::storage_root();
		$x;
		assert_eq!(h, $crate::storage_root());
	};
}

/// Assert an expression returns an error specified.
///
/// Used as `assert_err!(expression_to_assert, expected_error_expression)`
#[macro_export]
macro_rules! assert_err {
	( $x:expr , $y:expr $(,)? ) => {
		assert_eq!($x, Err($y.into()));
	};
}

/// Assert an expression returns an error specified.
///
/// This can be used on`DispatchResultWithPostInfo` when the post info should
/// be ignored.
#[macro_export]
macro_rules! assert_err_ignore_postinfo {
	( $x:expr , $y:expr $(,)? ) => {
		$crate::assert_err!($x.map(|_| ()).map_err(|e| e.error), $y);
	};
}

/// Assert an expression returns error with the given weight.
#[macro_export]
macro_rules! assert_err_with_weight {
	($call:expr, $err:expr, $weight:expr $(,)? ) => {
		if let Err(dispatch_err_with_post) = $call {
			$crate::assert_err!($call.map(|_| ()).map_err(|e| e.error), $err);
			assert_eq!(dispatch_err_with_post.post_info.actual_weight, $weight.into());
		} else {
			panic!("expected Err(_), got Ok(_).")
		}
	};
}

/// Panic if an expression doesn't evaluate to `Ok`.
///
/// Used as `assert_ok!(expression_to_assert, expected_ok_expression)`,
/// or `assert_ok!(expression_to_assert)` which would assert against `Ok(())`.
#[macro_export]
macro_rules! assert_ok {
	( $x:expr $(,)? ) => {
		let is = $x;
		match is {
			Ok(_) => (),
			_ => assert!(false, "Expected Ok(_). Got {:#?}", is),
		}
	};
	( $x:expr, $y:expr $(,)? ) => {
		assert_eq!($x, Ok($y));
	};
}

#[cfg(feature = "std")]
#[doc(hidden)]
pub use serde::{Deserialize, Serialize};

#[cfg(test)]
pub mod tests {
	use super::*;
	use crate::metadata::{
		PalletStorageMetadata, StorageEntryMetadata, StorageEntryModifier, StorageEntryType,
		StorageHasher,
	};
<<<<<<< HEAD
	use frame_support::traits::CrateVersion;
=======
	use codec::{Codec, EncodeLike};
>>>>>>> da6094d2
	use sp_io::TestExternalities;
	use sp_std::result;

	/// A PalletInfo implementation which just panics.
	pub struct PanicPalletInfo;

	impl crate::traits::PalletInfo for PanicPalletInfo {
		fn index<P: 'static>() -> Option<usize> {
			unimplemented!("PanicPalletInfo mustn't be triggered by tests");
		}
		fn name<P: 'static>() -> Option<&'static str> {
			unimplemented!("PanicPalletInfo mustn't be triggered by tests");
		}
		fn module_name<P: 'static>() -> Option<&'static str> {
			unimplemented!("PanicPalletInfo mustn't be triggered by tests");
		}
		fn crate_version<P: 'static>() -> Option<CrateVersion> {
			unimplemented!("PanicPalletInfo mustn't be triggered by tests");
		}
	}

	pub trait Config: 'static {
		type BlockNumber: Codec + EncodeLike + Default + TypeInfo;
		type Origin;
		type PalletInfo: crate::traits::PalletInfo;
		type DbWeight: crate::traits::Get<crate::weights::RuntimeDbWeight>;
	}

	mod module {
		#![allow(dead_code)]

		use super::Config;

		decl_module! {
			pub struct Module<T: Config> for enum Call where origin: T::Origin, system=self  {}
		}
	}
	use self::module::Module;

	decl_storage! {
		trait Store for Module<T: Config> as Test {
			pub Data get(fn data) build(|_| vec![(15u32, 42u64)]):
				map hasher(twox_64_concat) u32 => u64;
			pub OptionLinkedMap: map hasher(blake2_128_concat) u32 => Option<u32>;
			pub GenericData get(fn generic_data):
				map hasher(identity) T::BlockNumber => T::BlockNumber;
			pub GenericData2 get(fn generic_data2):
				map hasher(blake2_128_concat) T::BlockNumber => Option<T::BlockNumber>;
			pub DataDM config(test_config) build(|_| vec![(15u32, 16u32, 42u64)]):
				double_map hasher(twox_64_concat) u32, hasher(blake2_128_concat) u32 => u64;
			pub GenericDataDM:
				double_map hasher(blake2_128_concat) T::BlockNumber, hasher(identity) T::BlockNumber
				=> T::BlockNumber;
			pub GenericData2DM:
				double_map hasher(blake2_128_concat) T::BlockNumber, hasher(twox_64_concat) T::BlockNumber
				=> Option<T::BlockNumber>;
			pub AppendableDM:
				double_map hasher(blake2_128_concat) u32, hasher(blake2_128_concat) T::BlockNumber => Vec<u32>;
		}
	}

	struct Test;
	impl Config for Test {
		type BlockNumber = u32;
		type Origin = u32;
		type PalletInfo = PanicPalletInfo;
		type DbWeight = ();
	}

	fn new_test_ext() -> TestExternalities {
		GenesisConfig::default().build_storage().unwrap().into()
	}

	type Map = Data;

	trait Sorted {
		fn sorted(self) -> Self;
	}
	impl<T: Ord> Sorted for Vec<T> {
		fn sorted(mut self) -> Self {
			self.sort();
			self
		}
	}

	#[test]
	fn map_issue_3318() {
		new_test_ext().execute_with(|| {
			OptionLinkedMap::insert(1, 1);
			assert_eq!(OptionLinkedMap::get(1), Some(1));
			OptionLinkedMap::insert(1, 2);
			assert_eq!(OptionLinkedMap::get(1), Some(2));
		});
	}

	#[test]
	fn map_swap_works() {
		new_test_ext().execute_with(|| {
			OptionLinkedMap::insert(0, 0);
			OptionLinkedMap::insert(1, 1);
			OptionLinkedMap::insert(2, 2);
			OptionLinkedMap::insert(3, 3);

			let collect = || OptionLinkedMap::iter().collect::<Vec<_>>().sorted();
			assert_eq!(collect(), vec![(0, 0), (1, 1), (2, 2), (3, 3)]);

			// Two existing
			OptionLinkedMap::swap(1, 2);
			assert_eq!(collect(), vec![(0, 0), (1, 2), (2, 1), (3, 3)]);

			// Back to normal
			OptionLinkedMap::swap(2, 1);
			assert_eq!(collect(), vec![(0, 0), (1, 1), (2, 2), (3, 3)]);

			// Left existing
			OptionLinkedMap::swap(2, 5);
			assert_eq!(collect(), vec![(0, 0), (1, 1), (3, 3), (5, 2)]);

			// Right existing
			OptionLinkedMap::swap(5, 2);
			assert_eq!(collect(), vec![(0, 0), (1, 1), (2, 2), (3, 3)]);
		});
	}

	#[test]
	fn double_map_swap_works() {
		new_test_ext().execute_with(|| {
			DataDM::insert(0, 1, 1);
			DataDM::insert(1, 0, 2);
			DataDM::insert(1, 1, 3);

			let get_all = || {
				vec![
					DataDM::get(0, 1),
					DataDM::get(1, 0),
					DataDM::get(1, 1),
					DataDM::get(2, 0),
					DataDM::get(2, 1),
				]
			};
			assert_eq!(get_all(), vec![1, 2, 3, 0, 0]);

			// Two existing
			DataDM::swap(0, 1, 1, 0);
			assert_eq!(get_all(), vec![2, 1, 3, 0, 0]);

			// Left existing
			DataDM::swap(1, 0, 2, 0);
			assert_eq!(get_all(), vec![2, 0, 3, 1, 0]);

			// Right existing
			DataDM::swap(2, 1, 1, 1);
			assert_eq!(get_all(), vec![2, 0, 0, 1, 3]);
		});
	}

	#[test]
	fn map_basic_insert_remove_should_work() {
		new_test_ext().execute_with(|| {
			// initialized during genesis
			assert_eq!(Map::get(&15u32), 42u64);

			// get / insert / take
			let key = 17u32;
			assert_eq!(Map::get(&key), 0u64);
			Map::insert(key, 4u64);
			assert_eq!(Map::get(&key), 4u64);
			assert_eq!(Map::take(&key), 4u64);
			assert_eq!(Map::get(&key), 0u64);

			// mutate
			Map::mutate(&key, |val| {
				*val = 15;
			});
			assert_eq!(Map::get(&key), 15u64);

			// remove
			Map::remove(&key);
			assert_eq!(Map::get(&key), 0u64);
		});
	}

	#[test]
	fn map_iteration_should_work() {
		new_test_ext().execute_with(|| {
			assert_eq!(Map::iter().collect::<Vec<_>>().sorted(), vec![(15, 42)]);
			// insert / remove
			let key = 17u32;
			Map::insert(key, 4u64);
			assert_eq!(Map::iter().collect::<Vec<_>>().sorted(), vec![(15, 42), (key, 4)]);
			assert_eq!(Map::take(&15), 42u64);
			assert_eq!(Map::take(&key), 4u64);
			assert_eq!(Map::iter().collect::<Vec<_>>().sorted(), vec![]);

			// Add couple of more elements
			Map::insert(key, 42u64);
			assert_eq!(Map::iter().collect::<Vec<_>>().sorted(), vec![(key, 42)]);
			Map::insert(key + 1, 43u64);
			assert_eq!(Map::iter().collect::<Vec<_>>().sorted(), vec![(key, 42), (key + 1, 43)]);

			// mutate
			let key = key + 2;
			Map::mutate(&key, |val| {
				*val = 15;
			});
			assert_eq!(
				Map::iter().collect::<Vec<_>>().sorted(),
				vec![(key - 2, 42), (key - 1, 43), (key, 15)]
			);
			Map::mutate(&key, |val| {
				*val = 17;
			});
			assert_eq!(
				Map::iter().collect::<Vec<_>>().sorted(),
				vec![(key - 2, 42), (key - 1, 43), (key, 17)]
			);

			// remove first
			Map::remove(&key);
			assert_eq!(
				Map::iter().collect::<Vec<_>>().sorted(),
				vec![(key - 2, 42), (key - 1, 43)]
			);

			// remove last from the list
			Map::remove(&(key - 2));
			assert_eq!(Map::iter().collect::<Vec<_>>().sorted(), vec![(key - 1, 43)]);

			// remove the last element
			Map::remove(&(key - 1));
			assert_eq!(Map::iter().collect::<Vec<_>>().sorted(), vec![]);
		});
	}

	#[test]
	fn double_map_basic_insert_remove_remove_prefix_should_work() {
		new_test_ext().execute_with(|| {
			type DoubleMap = DataDM;
			// initialized during genesis
			assert_eq!(DoubleMap::get(&15u32, &16u32), 42u64);

			// get / insert / take
			let key1 = 17u32;
			let key2 = 18u32;
			assert_eq!(DoubleMap::get(&key1, &key2), 0u64);
			DoubleMap::insert(&key1, &key2, &4u64);
			assert_eq!(DoubleMap::get(&key1, &key2), 4u64);
			assert_eq!(DoubleMap::take(&key1, &key2), 4u64);
			assert_eq!(DoubleMap::get(&key1, &key2), 0u64);

			// mutate
			DoubleMap::mutate(&key1, &key2, |val| {
				*val = 15;
			});
			assert_eq!(DoubleMap::get(&key1, &key2), 15u64);

			// remove
			DoubleMap::remove(&key1, &key2);
			assert_eq!(DoubleMap::get(&key1, &key2), 0u64);

			// remove prefix
			DoubleMap::insert(&key1, &key2, &4u64);
			DoubleMap::insert(&key1, &(key2 + 1), &4u64);
			DoubleMap::insert(&(key1 + 1), &key2, &4u64);
			DoubleMap::insert(&(key1 + 1), &(key2 + 1), &4u64);
			assert!(matches!(
				DoubleMap::remove_prefix(&key1, None),
				sp_io::KillStorageResult::AllRemoved(0), // all in overlay
			));
			assert_eq!(DoubleMap::get(&key1, &key2), 0u64);
			assert_eq!(DoubleMap::get(&key1, &(key2 + 1)), 0u64);
			assert_eq!(DoubleMap::get(&(key1 + 1), &key2), 4u64);
			assert_eq!(DoubleMap::get(&(key1 + 1), &(key2 + 1)), 4u64);
		});
	}

	#[test]
	fn double_map_append_should_work() {
		new_test_ext().execute_with(|| {
			type DoubleMap = AppendableDM<Test>;

			let key1 = 17u32;
			let key2 = 18u32;

			DoubleMap::insert(&key1, &key2, &vec![1]);
			DoubleMap::append(&key1, &key2, 2);
			assert_eq!(DoubleMap::get(&key1, &key2), &[1, 2]);
		});
	}

	#[test]
	fn double_map_mutate_exists_should_work() {
		new_test_ext().execute_with(|| {
			type DoubleMap = DataDM;

			let (key1, key2) = (11, 13);

			// mutated
			DoubleMap::mutate_exists(key1, key2, |v| *v = Some(1));
			assert_eq!(DoubleMap::get(&key1, key2), 1);

			// removed if mutated to `None`
			DoubleMap::mutate_exists(key1, key2, |v| *v = None);
			assert!(!DoubleMap::contains_key(&key1, key2));
		});
	}

	#[test]
	fn double_map_try_mutate_exists_should_work() {
		new_test_ext().execute_with(|| {
			type DoubleMap = DataDM;
			type TestResult = result::Result<(), &'static str>;

			let (key1, key2) = (11, 13);

			// mutated if `Ok`
			assert_ok!(DoubleMap::try_mutate_exists(key1, key2, |v| -> TestResult {
				*v = Some(1);
				Ok(())
			}));
			assert_eq!(DoubleMap::get(&key1, key2), 1);

			// no-op if `Err`
			assert_noop!(
				DoubleMap::try_mutate_exists(key1, key2, |v| -> TestResult {
					*v = Some(2);
					Err("nah")
				}),
				"nah"
			);

			// removed if mutated to`None`
			assert_ok!(DoubleMap::try_mutate_exists(key1, key2, |v| -> TestResult {
				*v = None;
				Ok(())
			}));
			assert!(!DoubleMap::contains_key(&key1, key2));
		});
	}

	fn expected_metadata() -> PalletStorageMetadata {
		PalletStorageMetadata {
			prefix: "Test",
			entries: vec![
				StorageEntryMetadata {
					name: "Data",
					modifier: StorageEntryModifier::Default,
					ty: StorageEntryType::Map {
						hashers: vec![StorageHasher::Twox64Concat],
						key: scale_info::meta_type::<u32>(),
						value: scale_info::meta_type::<u64>(),
					},
					default: vec![0, 0, 0, 0, 0, 0, 0, 0],
					docs: vec![],
				},
				StorageEntryMetadata {
					name: "OptionLinkedMap",
					modifier: StorageEntryModifier::Optional,
					ty: StorageEntryType::Map {
						hashers: vec![StorageHasher::Blake2_128Concat],
						key: scale_info::meta_type::<u32>(),
						value: scale_info::meta_type::<u32>(),
					},
					default: vec![0],
					docs: vec![],
				},
				StorageEntryMetadata {
					name: "GenericData",
					modifier: StorageEntryModifier::Default,
					ty: StorageEntryType::Map {
						hashers: vec![StorageHasher::Identity],
						key: scale_info::meta_type::<u32>(),
						value: scale_info::meta_type::<u32>(),
					},
					default: vec![0, 0, 0, 0],
					docs: vec![],
				},
				StorageEntryMetadata {
					name: "GenericData2",
					modifier: StorageEntryModifier::Optional,
					ty: StorageEntryType::Map {
						hashers: vec![StorageHasher::Blake2_128Concat],
						key: scale_info::meta_type::<u32>(),
						value: scale_info::meta_type::<u32>(),
					},
					default: vec![0],
					docs: vec![],
				},
				StorageEntryMetadata {
					name: "DataDM",
					modifier: StorageEntryModifier::Default,
					ty: StorageEntryType::Map {
						hashers: vec![StorageHasher::Twox64Concat, StorageHasher::Blake2_128Concat],
						key: scale_info::meta_type::<(u32, u32)>(),
						value: scale_info::meta_type::<u64>(),
					},
					default: vec![0, 0, 0, 0, 0, 0, 0, 0],
					docs: vec![],
				},
				StorageEntryMetadata {
					name: "GenericDataDM",
					modifier: StorageEntryModifier::Default,
					ty: StorageEntryType::Map {
						hashers: vec![StorageHasher::Blake2_128Concat, StorageHasher::Identity],
						key: scale_info::meta_type::<(u32, u32)>(),
						value: scale_info::meta_type::<u32>(),
					},
					default: vec![0, 0, 0, 0],
					docs: vec![],
				},
				StorageEntryMetadata {
					name: "GenericData2DM",
					modifier: StorageEntryModifier::Optional,
					ty: StorageEntryType::Map {
						hashers: vec![StorageHasher::Blake2_128Concat, StorageHasher::Twox64Concat],
						key: scale_info::meta_type::<(u32, u32)>(),
						value: scale_info::meta_type::<u32>(),
					},
					default: vec![0],
					docs: vec![],
				},
				StorageEntryMetadata {
					name: "AppendableDM",
					modifier: StorageEntryModifier::Default,
					ty: StorageEntryType::Map {
						hashers: vec![
							StorageHasher::Blake2_128Concat,
							StorageHasher::Blake2_128Concat,
						],
						key: scale_info::meta_type::<(u32, u32)>(),
						value: scale_info::meta_type::<Vec<u32>>(),
					},
					default: vec![0],
					docs: vec![],
				},
			],
		}
	}

	#[test]
	fn store_metadata() {
		let metadata = Module::<Test>::storage_metadata();
		pretty_assertions::assert_eq!(expected_metadata(), metadata);
	}

	parameter_types! {
		storage StorageParameter: u64 = 10;
	}

	#[test]
	fn check_storage_parameter_type_works() {
		TestExternalities::default().execute_with(|| {
			assert_eq!(sp_io::hashing::twox_128(b":StorageParameter:"), StorageParameter::key());

			assert_eq!(10, StorageParameter::get());

			StorageParameter::set(&300);
			assert_eq!(300, StorageParameter::get());
		})
	}

	parameter_types! {
		pub const BlockHashCount: u64 = 250;
		pub static Members: Vec<u64> = vec![];
		pub const Foo: Option<u64> = None;
	}
}

/// Prelude to be used alongside pallet macro, for ease of use.
pub mod pallet_prelude {
	#[cfg(feature = "std")]
	pub use crate::traits::GenesisBuild;
	pub use crate::{
		dispatch::{DispatchError, DispatchResult, DispatchResultWithPostInfo, Parameter},
		ensure,
		inherent::{InherentData, InherentIdentifier, ProvideInherent},
		storage,
		storage::{
			bounded_vec::BoundedVec,
			types::{
				CountedStorageMap, Key as NMapKey, OptionQuery, StorageDoubleMap, StorageMap,
				StorageNMap, StorageValue, ValueQuery,
			},
		},
		traits::{
			ConstU32, EnsureOrigin, Get, GetDefault, GetStorageVersion, Hooks, IsType,
			PalletInfoAccess, StorageInfoTrait,
		},
		weights::{DispatchClass, Pays, Weight},
		Blake2_128, Blake2_128Concat, Blake2_256, CloneNoBound, DebugNoBound, EqNoBound, Identity,
		PartialEqNoBound, RuntimeDebug, RuntimeDebugNoBound, Twox128, Twox256, Twox64Concat,
	};
	pub use codec::{Decode, Encode, MaxEncodedLen};
	pub use sp_runtime::{
		traits::{MaybeSerializeDeserialize, Member, ValidateUnsigned},
		transaction_validity::{
			InvalidTransaction, TransactionLongevity, TransactionPriority, TransactionSource,
			TransactionTag, TransactionValidity, TransactionValidityError, UnknownTransaction,
			ValidTransaction,
		},
	};
	pub use sp_std::marker::PhantomData;
}

/// `pallet` attribute macro allows to define a pallet to be used in `construct_runtime!`.
///
/// It is define by a module item:
/// ```ignore
/// #[pallet]
/// pub mod pallet {
/// ...
/// }
/// ```
///
/// Inside the module the macro will parse item with the attribute: `#[pallet::*]`, some
/// attributes are mandatory, some other optional.
///
/// The attribute are explained with the syntax of non instantiable pallets, to see how pallet
/// with instance work see below example.
///
/// Note various type can be automatically imported using pallet_prelude in frame_support and
/// frame_system:
/// ```ignore
/// #[pallet]
/// pub mod pallet {
/// 		use frame_support::pallet_prelude::*;
/// 		use frame_system::pallet_prelude::*;
/// 		...
/// }
/// ```
///
/// # Config trait: `#[pallet::config]` mandatory
///
/// The trait defining generics of the pallet.
///
/// Item must be defined as
/// ```ignore
/// #[pallet::config]
/// pub trait Config: frame_system::Config + $optionally_some_other_supertraits
/// $optional_where_clause
/// {
/// ...
/// }
/// ```
/// I.e. a regular trait definition named `Config`, with supertrait `frame_system::Config`,
/// optionally other supertrait and where clause.
///
/// The associated type `Event` is reserved, if defined it must bounds `From<Event>` and
/// `IsType<<Self as frame_system::Config>::Event>`, see `#[pallet::event]` for more
/// information.
///
/// To put `Get` associated type into metadatas, use the attribute `#[pallet::constant]`, e.g.:
/// ```ignore
/// #[pallet::config]
/// pub trait Config: frame_system::Config {
/// 		#[pallet::constant]
/// 		type Foo: Get<u32>;
/// }
/// ```
///
/// To bypass the `frame_system::Config` supertrait check, use the attribute
/// `#[pallet::disable_frame_system_supertrait_check]`, e.g.:
/// ```ignore
/// #[pallet::config]
/// #[pallet::disable_frame_system_supertrait_check]
/// pub trait Config: pallet_timestamp::Config {}
/// ```
///
/// ### Macro expansion:
///
/// The macro expand pallet constant metadata with the information given by
/// `#[pallet::constant]`.
///
/// # Pallet struct placeholder: `#[pallet::pallet]` mandatory
///
/// The placeholder struct, on which is implemented pallet informations.
///
/// Item must be defined as followed:
/// ```ignore
/// #[pallet::pallet]
/// pub struct Pallet<T>(_);
/// ```
/// I.e. a regular struct definition named `Pallet`, with generic T and no where clause.
///
/// To generate a `Store` trait associating all storages, use the attribute
/// `#[pallet::generate_store($vis trait Store)]`, e.g.:
/// ```ignore
/// #[pallet::pallet]
/// #[pallet::generate_store(pub(super) trait Store)]
/// pub struct Pallet<T>(_);
/// ```
/// More precisely the store trait contains an associated type for each storage. It is
/// implemented for `Pallet` allowing to access the storage from pallet struct.
///
/// Thus when defining a storage named `Foo`, it can later be accessed from `Pallet` using
/// `<Pallet as Store>::Foo`.
///
/// To generate the full storage info (used for PoV calculation) use the attribute
/// `#[pallet::set_storage_max_encoded_len]`, e.g.:
/// ```ignore
/// #[pallet::pallet]
/// #[pallet::set_storage_max_encoded_len]
/// pub struct Pallet<T>(_);
/// ```
///
/// This require all storage to implement the trait [`traits::StorageInfoTrait`], thus all keys
/// and value types must bound [`pallet_prelude::MaxEncodedLen`].
///
/// As the macro implements [`traits::GetStorageVersion`], the current storage version needs to
/// be communicated to the macro. This can be done by using the `storage_version` attribute:
///
/// ```ignore
/// const STORAGE_VERSION: StorageVersion = StorageVersion::new(5);
///
/// #[pallet::pallet]
/// #[pallet::storage_version(STORAGE_VERSION)]
/// pub struct Pallet<T>(_);
/// ```
///
/// If not present, the current storage version is set to the default value.
///
/// ### Macro expansion:
///
/// The macro add this attribute to the struct definition:
/// ```ignore
/// #[derive(
/// 	frame_support::CloneNoBound,
/// 	frame_support::EqNoBound,
/// 	frame_support::PartialEqNoBound,
/// 	frame_support::RuntimeDebugNoBound,
/// )]
/// ```
/// and replace the type `_` by `PhantomData<T>`.
///
/// It implements on pallet:
/// * [`traits::GetStorageVersion`]
/// * [`traits::OnGenesis`]: contains some logic to write pallet version into storage.
/// * `PalletErrorTypeInfo`: provides the type information for the pallet error, if defined.
///
/// It declare `type Module` type alias for `Pallet`, used by [`construct_runtime`].
///
/// It implements [`traits::PalletInfoAccess`] on `Pallet` to ease access to pallet
/// informations given by [`frame_support::traits::PalletInfo`].
/// (The implementation use the associated type `frame_system::Config::PalletInfo`).
///
/// It implements [`traits::StorageInfoTrait`] on `Pallet` which give information about all
/// storages.
///
/// If the attribute generate_store is set then the macro creates the trait `Store` and
/// implements it on `Pallet`.
///
/// If the attribute set_storage_max_encoded_len is set then the macro call
/// [`traits::StorageInfoTrait`] for each storage in the implementation of
/// [`traits::StorageInfoTrait`] for the pallet.
/// Otherwise it implements [`traits::StorageInfoTrait`] for the pallet using the
/// [`traits::PartialStorageInfoTrait`] implementation of storages.
///
/// # Hooks: `#[pallet::hooks]` optional
///
/// Implementation of `Hooks` on `Pallet` allowing to define some specific pallet logic.
///
/// Item must be defined as
/// ```ignore
/// #[pallet::hooks]
/// impl<T: Config> Hooks<BlockNumberFor<T>> for Pallet<T> $optional_where_clause {
/// }
/// ```
/// I.e. a regular trait implementation with generic bound: `T: Config`, for the trait
/// `Hooks<BlockNumberFor<T>>` (they are defined in preludes), for the type `Pallet<T>`
/// and with an optional where clause.
///
/// If no `#[pallet::hooks]` exists, then a default implementation corresponding to the
/// following code is automatically generated:
/// ```ignore
/// #[pallet::hooks]
/// impl<T: Config> Hooks<BlockNumberFor<T>> for Pallet<T> {}
/// ```
///
/// ### Macro expansion:
///
/// The macro implements the traits `OnInitialize`, `OnIdle`, `OnFinalize`, `OnRuntimeUpgrade`,
/// `OffchainWorker`, `IntegrityTest` using `Hooks` implementation.
///
/// NOTE: OnRuntimeUpgrade is implemented with `Hooks::on_runtime_upgrade` and some additional
/// logic. E.g. logic to write pallet version into storage.
///
/// NOTE: The macro also adds some tracing logic when implementing the above traits. The
/// following  hooks emit traces: `on_initialize`, `on_finalize` and `on_runtime_upgrade`.
///
/// # Call: `#[pallet::call]` optional
///
/// Implementation of pallet dispatchables.
///
/// Item must be defined as:
/// ```ignore
/// #[pallet::call]
/// impl<T: Config> Pallet<T> {
/// 	/// $some_doc
/// 	#[pallet::weight($ExpressionResultingInWeight)]
/// 	pub fn $fn_name(
/// 		origin: OriginFor<T>,
/// 		$some_arg: $some_type,
/// 		// or with compact attribute: #[pallet::compact] $some_arg: $some_type,
/// 		...
/// 	) -> DispatchResultWithPostInfo { // or `-> DispatchResult`
/// 		...
/// 	}
/// 	...
/// }
/// ```
/// I.e. a regular type implementation, with generic `T: Config`, on type `Pallet<T>`, with
/// optional where clause.
///
/// Each dispatchable needs to define a weight with `#[pallet::weight($expr)]` attribute,
/// the first argument must be `origin: OriginFor<T>`, compact encoding for argument can be
/// used using `#[pallet::compact]`, function must return `DispatchResultWithPostInfo` or
/// `DispatchResult`.
///
/// All arguments must implement `Debug`, `PartialEq`, `Eq`, `Decode`, `Encode`, `Clone`. For
/// ease of use, bound the trait `Member` available in frame_support::pallet_prelude.
///
/// If no `#[pallet::call]` exists, then a default implementation corresponding to the
/// following code is automatically generated:
/// ```ignore
/// #[pallet::call]
/// impl<T: Config> Pallet<T> {}
/// ```
///
/// **WARNING**: modifying dispatchables, changing their order, removing some must be done with
/// care. Indeed this will change the outer runtime call type (which is an enum with one
/// variant per pallet), this outer runtime call can be stored on-chain (e.g. in
/// pallet-scheduler). Thus migration might be needed.
///
/// ### Macro expansion
///
/// The macro create an enum `Call` with one variant per dispatchable. This enum implements:
/// `Clone`, `Eq`, `PartialEq`, `Debug` (with stripped implementation in `not("std")`),
/// `Encode`, `Decode`, `GetDispatchInfo`, `GetCallName`, `UnfilteredDispatchable`.
///
/// The macro implement on `Pallet`, the `Callable` trait and a function `call_functions` which
/// returns the dispatchable metadatas.
///
/// # Extra constants: `#[pallet::extra_constants]` optional
///
/// Allow to define some extra constants to put into constant metadata.
///
/// Item must be defined as:
/// ```ignore
/// #[pallet::extra_constants]
/// impl<T: Config> Pallet<T> where $optional_where_clause {
/// 	/// $some_doc
/// 	$vis fn $fn_name() -> $some_return_type {
/// 		...
/// 	}
/// 	...
/// }
/// ```
/// I.e. a regular rust implement block with some optional where clause and functions with 0
/// args, 0 generics, and some return type.
///
/// ### Macro expansion
///
/// The macro add some extra constant to pallet constant metadata.
///
/// # Error: `#[pallet::error]` optional
///
/// Allow to define an error type to be return from dispatchable on error.
/// This error type informations are put into metadata.
///
/// Item must be defined as:
/// ```ignore
/// #[pallet::error]
/// pub enum Error<T> {
/// 	/// $some_optional_doc
/// 	$SomeFieldLessVariant,
/// 	...
/// }
/// ```
/// I.e. a regular rust enum named `Error`, with generic `T` and fieldless variants.
/// The generic `T` mustn't bound anything and where clause is not allowed. But bounds and
/// where clause shouldn't be needed for any usecase.
///
/// ### Macro expansion
///
/// The macro implements `Debug` trait and functions `as_u8` using variant position, and
/// `as_str` using variant doc.
///
/// The macro implements `From<Error<T>>` for `&'static str`.
/// The macro implements `From<Error<T>>` for `DispatchError`.
///
/// # Event: `#[pallet::event]` optional
///
/// Allow to define pallet events, pallet events are stored in the block when they deposited
/// (and removed in next block).
///
/// Item is defined as:
/// ```ignore
/// #[pallet::event]
/// #[pallet::generate_deposit($visibility fn deposit_event)] // Optional
/// pub enum Event<$some_generic> $optional_where_clause {
/// 	/// Some doc
/// 	$SomeName($SomeType, $YetanotherType, ...),
/// 	...
/// }
/// ```
/// I.e. an enum (with named or unnamed fields variant), named Event, with generic: none or `T`
/// or `T: Config`, and optional where clause.
///
/// Each field must implement `Clone`, `Eq`, `PartialEq`, `Encode`, `Decode`, and `Debug` (on
/// std only).
/// For ease of use, bound the trait `Member` available in frame_support::pallet_prelude.
///
/// The attribute `#[pallet::generate_deposit($visibility fn deposit_event)]` generate a helper
/// function on `Pallet` to deposit event.
///
/// NOTE: For instantiable pallet, event must be generic over T and I.
///
/// ### Macro expansion:
///
/// Macro will add on enum `Event` the attributes:
/// * `#[derive(frame_support::CloneNoBound)]`,
/// * `#[derive(frame_support::EqNoBound)]`,
/// * `#[derive(frame_support::PartialEqNoBound)]`,
/// * `#[derive(codec::Encode)]`,
/// * `#[derive(codec::Decode)]`,
/// * `#[derive(frame_support::RuntimeDebugNoBound)]`
///
/// Macro implements `From<Event<..>>` for ().
///
/// Macro implements metadata function on `Event` returning the `EventMetadata`.
///
/// If `#[pallet::generate_deposit]` then macro implement `fn deposit_event` on `Pallet`.
///
/// # Storage: `#[pallet::storage]` optional
///
/// Allow to define some abstract storage inside runtime storage and also set its metadata.
/// This attribute can be used multiple times.
///
/// Item is defined as:
/// ```ignore
/// #[pallet::storage]
/// #[pallet::getter(fn $getter_name)] // optional
/// $vis type $StorageName<$some_generic> $optional_where_clause
/// 	= $StorageType<$generic_name = $some_generics, $other_name = $some_other, ...>;
/// ```
/// or with unnamed generic
/// ```ignore
/// #[pallet::storage]
/// #[pallet::getter(fn $getter_name)] // optional
/// $vis type $StorageName<$some_generic> $optional_where_clause
/// 	= $StorageType<_, $some_generics, ...>;
/// ```
/// I.e. it must be a type alias, with generics: `T` or `T: Config`, aliased type must be one
/// of `StorageValue`, `StorageMap` or `StorageDoubleMap` (defined in frame_support).
/// The generic arguments of the storage type can be given in two manner: named and unnamed.
/// For named generic argument: the name for each argument is the one as define on the storage
/// struct:
/// * [`pallet_prelude::StorageValue`] expect `Value` and optionally `QueryKind` and `OnEmpty`,
/// * [`pallet_prelude::StorageMap`] expect `Hasher`, `Key`, `Value` and optionally `QueryKind`
///   and `OnEmpty`,
/// * [`pallet_prelude::CountedStorageMap`] expect `Hasher`, `Key`, `Value` and optionally
///   `QueryKind` and `OnEmpty`,
/// * [`pallet_prelude::StorageDoubleMap`] expect `Hasher1`, `Key1`, `Hasher2`, `Key2`, `Value`
///   and optionally `QueryKind` and `OnEmpty`.
///
/// For unnamed generic argument: Their first generic must be `_` as it is replaced by the
/// macro and other generic must declared as a normal declaration of type generic in rust.
///
/// The Prefix generic written by the macro is generated using
/// `PalletInfo::name::<Pallet<..>>()` and the name of the storage type.
/// E.g. if runtime names the pallet "MyExample" then the storage `type Foo<T> = ...` use the
/// prefix: `Twox128(b"MyExample") ++ Twox128(b"Foo")`.
///
/// For the `CountedStorageMap` variant, the Prefix also implements
/// `CountedStorageMapInstance`. It associate a `CounterPrefix`, which is implemented same as
/// above, but the storage prefix is prepend with `"CounterFor"`.
/// E.g. if runtime names the pallet "MyExample" then the storage
/// `type Foo<T> = CountedStorageaMap<...>` will store its counter at the prefix:
/// `Twox128(b"MyExample") ++ Twox128(b"CounterForFoo")`.
///
/// E.g:
/// ```ignore
/// #[pallet::storage]
/// pub(super) type MyStorage<T> = StorageMap<Hasher = Blake2_128Concat, Key = u32, Value = u32>;
/// ```
/// In this case the final prefix used by the map is
/// `Twox128(b"MyExample") ++ Twox128(b"OtherName")`.
///
/// The optional attribute `#[pallet::getter(fn $my_getter_fn_name)]` allows to define a
/// getter function on `Pallet`.
///
/// The optional attribute `#[pallet::storage_prefix = "SomeName"]` allow to define the storage
/// prefix to use, see how `Prefix` generic is implemented above.
///
/// E.g:
/// ```ignore
/// #[pallet::storage]
/// #[pallet::storage_prefix = "foo"]
/// #[pallet::getter(fn my_storage)]
/// pub(super) type MyStorage<T> = StorageMap<Hasher = Blake2_128Concat, Key = u32, Value = u32>;
/// ```
/// or
/// ```ignore
/// #[pallet::storage]
/// #[pallet::getter(fn my_storage)]
/// pub(super) type MyStorage<T> = StorageMap<_, Blake2_128Concat, u32, u32>;
/// ```
///
/// The optional attributes `#[cfg(..)]` allow conditional compilation for the storage.
///
/// E.g:
/// ```ignore
/// #[cfg(feature = "my-feature")]
/// #[pallet::storage]
/// pub(super) type MyStorage<T> = StorageValue<Value = u32>;
/// ```
///
/// All the `cfg` attributes are automatically copied to the items generated for the storage,
/// i.e. the getter, storage prefix, and the metadata element etc.
///
/// NOTE: If the `QueryKind` generic parameter is still generic at this stage or is using some
/// type alias then the generation of the getter might fail. In this case the getter can be
/// implemented manually.
///
/// NOTE: The generic `Hasher` must implement the [`StorageHasher`] trait (or the type is not
/// usable at all). We use [`StorageHasher::METADATA`] for the metadata of the hasher of the
/// storage item. Thus generic hasher is supported.
///
/// ### Macro expansion
///
/// For each storage item the macro generates a struct named
/// `_GeneratedPrefixForStorage$NameOfStorage`, and implements
/// [`StorageInstance`](traits::StorageInstance) on it using the pallet and storage name. It
/// then uses it as the first generic of the aliased type.
/// For `CountedStorageMap`, `CountedStorageMapInstance` is implemented, and another similar
/// struct is generated.
///
/// For named generic, the macro will reorder the generics, and remove the names.
///
/// The macro implements the function `storage_metadata` on `Pallet` implementing the metadata
/// for all storage items based on their kind:
/// * for a storage value, the type of the value is copied into the metadata
/// * for a storage map, the type of the values and the key's type is copied into the metadata
/// * for a storage double map, the type of the values, and the types of key1 and key2 are
///   copied into the metadata.
///
/// # Type value: `#[pallet::type_value]` optional
///
/// Helper to define a struct implementing `Get` trait. To ease use of storage types.
/// This attribute can be used multiple time.
///
/// Item is defined as
/// ```ignore
/// #[pallet::type_value]
/// fn $MyDefaultName<$some_generic>() -> $default_type $optional_where_clause { $expr }
/// ```
/// I.e.: a function definition with generics none or `T: Config` and a returned type.
///
/// E.g.:
/// ```ignore
/// #[pallet::type_value]
/// fn MyDefault<T: Config>() -> T::Balance { 3.into() }
/// ```
///
/// NOTE: This attribute is meant to be used alongside `#[pallet::storage]` to defined some
/// specific default value in storage.
///
/// ### Macro expansion
///
/// Macro renames the function to some internal name, generate a struct with the original name
/// of the function and its generic, and implement `Get<$ReturnType>` by calling the user
/// defined function.
///
/// # Genesis config: `#[pallet::genesis_config]` optional
///
/// Allow to define the genesis configuration of the pallet.
///
/// Item is defined as either an enum or a struct.
/// It needs to be public and implement trait GenesisBuild with `#[pallet::genesis_build]`.
/// The type generics is constrained to be either none, or `T` or `T: Config`.
///
/// E.g:
/// ```ignore
/// #[pallet::genesis_config]
/// pub struct GenesisConfig<T: Config> {
/// 	_myfield: BalanceOf<T>,
/// }
/// ```
///
/// ### Macro expansion
///
/// Macro will add the following attribute on it:
/// * `#[cfg(feature = "std")]`
/// * `#[derive(Serialize, Deserialize)]`
/// * `#[serde(rename_all = "camelCase")]`
/// * `#[serde(deny_unknown_fields)]`
/// * `#[serde(bound(serialize = ""))]`
/// * `#[serde(bound(deserialize = ""))]`
///
/// # Genesis build: `#[pallet::genesis_build]` optional
///
/// Allow to define how genesis_configuration is built.
///
/// Item is defined as
/// ```ignore
/// #[pallet::genesis_build]
/// impl<T: Config> GenesisBuild<T> for GenesisConfig<$maybe_generics> {
/// 	fn build(&self) { $expr }
/// }
/// ```
/// I.e. a rust trait implementation with generic `T: Config`, of trait `GenesisBuild<T>` on
/// type `GenesisConfig` with generics none or `T`.
///
/// E.g.:
/// ```ignore
/// #[pallet::genesis_build]
/// impl<T: Config> GenesisBuild<T> for GenesisConfig {
/// 	fn build(&self) {}
/// }
/// ```
///
/// ### Macro expansion
///
/// Macro will add the following attribute on it:
/// * `#[cfg(feature = "std")]`
///
/// Macro will implement `sp_runtime::BuildModuleGenesisStorage` using `()` as second generic
/// for non-instantiable pallets.
///
/// # Inherent: `#[pallet::inherent]` optional
///
/// Allow the pallet to provide some inherent:
///
/// Item is defined as:
/// ```ignore
/// #[pallet::inherent]
/// impl<T: Config> ProvideInherent for Pallet<T> {
/// 	// ... regular trait implementation
/// }
/// ```
/// I.e. a trait implementation with bound `T: Config`, of trait `ProvideInherent` for type
/// `Pallet<T>`, and some optional where clause.
///
/// ### Macro expansion
///
/// Macro make currently no use of this information, but it might use this information in the
/// future to give information directly to construct_runtime.
///
/// # Validate unsigned: `#[pallet::validate_unsigned]` optional
///
/// Allow the pallet to validate some unsigned transaction:
///
/// Item is defined as:
/// ```ignore
/// #[pallet::validate_unsigned]
/// impl<T: Config> ValidateUnsigned for Pallet<T> {
/// 	// ... regular trait implementation
/// }
/// ```
/// I.e. a trait implementation with bound `T: Config`, of trait `ValidateUnsigned` for type
/// `Pallet<T>`, and some optional where clause.
///
/// NOTE: There is also `sp_runtime::traits::SignedExtension` that can be used to add some
/// specific logic for transaction validation.
///
/// ### Macro expansion
///
/// Macro make currently no use of this information, but it might use this information in the
/// future to give information directly to construct_runtime.
///
/// # Origin: `#[pallet::origin]` optional
///
/// Allow to define some origin for the pallet.
///
/// Item must be either a type alias or an enum or a struct. It needs to be public.
///
/// E.g.:
/// ```ignore
/// #[pallet::origin]
/// pub struct Origin<T>(PhantomData<(T)>);
/// ```
///
/// **WARNING**: modifying origin changes the outer runtime origin. This outer runtime origin
/// can be stored on-chain (e.g. in pallet-scheduler), thus any change must be done with care
/// as it might require some migration.
///
/// NOTE: for instantiable pallet, origin must be generic over T and I.
///
/// # General notes on instantiable pallet
///
/// An instantiable pallet is one where Config is generic, i.e. `Config<I>`. This allow runtime
/// to implement multiple instance of the pallet, by using different type for the generic.
/// This is the sole purpose of the generic `I`.
/// But because `PalletInfo` requires `Pallet` placeholder to be static it is important to
/// bound `'static` whenever `PalletInfo` can be used.
/// And in order to have instantiable pallet usable as a regular pallet without instance, it is
/// important to bound `= ()` on every types.
///
/// Thus impl bound look like `impl<T: Config<I>, I: 'static>`, and types look like
/// `SomeType<T, I=()>` or `SomeType<T: Config<I>, I: 'static = ()>`.
///
/// # Example for pallet without instance.
///
/// ```
/// pub use pallet::*; // reexport in crate namespace for `construct_runtime!`
///
/// #[frame_support::pallet]
/// // NOTE: The name of the pallet is provided by `construct_runtime` and is used as
/// // the unique identifier for the pallet's storage. It is not defined in the pallet itself.
/// pub mod pallet {
/// 	use frame_support::pallet_prelude::*; // Import various types used in the pallet definition
/// 	use frame_system::pallet_prelude::*; // Import some system helper types.
///
/// 	type BalanceOf<T> = <T as Config>::Balance;
///
/// 	// Define the generic parameter of the pallet
/// 	// The macro parses `#[pallet::constant]` attributes and uses them to generate metadata
/// 	// for the pallet's constants.
/// 	#[pallet::config]
/// 	pub trait Config: frame_system::Config {
/// 		#[pallet::constant] // put the constant in metadata
/// 		type MyGetParam: Get<u32>;
/// 		type Balance: Parameter + From<u8>;
/// 		type Event: From<Event<Self>> + IsType<<Self as frame_system::Config>::Event>;
/// 	}
///
/// 	// Define some additional constant to put into the constant metadata.
/// 	#[pallet::extra_constants]
/// 	impl<T: Config> Pallet<T> {
/// 		/// Some description
/// 		fn exra_constant_name() -> u128 { 4u128 }
/// 	}
///
/// 	// Define the pallet struct placeholder, various pallet function are implemented on it.
/// 	#[pallet::pallet]
/// 	#[pallet::generate_store(pub(super) trait Store)]
/// 	pub struct Pallet<T>(_);
///
/// 	// Implement the pallet hooks.
/// 	#[pallet::hooks]
/// 	impl<T: Config> Hooks<BlockNumberFor<T>> for Pallet<T> {
/// 		fn on_initialize(_n: BlockNumberFor<T>) -> Weight {
/// 			unimplemented!();
/// 		}
///
/// 		// can implement also: on_finalize, on_runtime_upgrade, offchain_worker, ...
/// 		// see `Hooks` trait
/// 	}
///
/// 	// Declare Call struct and implement dispatchables.
/// 	//
/// 	// WARNING: Each parameter used in functions must implement: Clone, Debug, Eq, PartialEq,
/// 	// Codec.
/// 	//
/// 	// The macro parses `#[pallet::compact]` attributes on function arguments and implements
/// 	// the `Call` encoding/decoding accordingly.
/// 	#[pallet::call]
/// 	impl<T: Config> Pallet<T> {
/// 		/// Doc comment put in metadata
/// 		#[pallet::weight(0)] // Defines weight for call (function parameters are in scope)
/// 		pub fn toto(
/// 			origin: OriginFor<T>,
/// 			#[pallet::compact] _foo: u32,
/// 		) -> DispatchResultWithPostInfo {
/// 			let _ = origin;
/// 			unimplemented!();
/// 		}
/// 	}
///
/// 	// Declare the pallet `Error` enum (this is optional).
/// 	// The macro generates error metadata using the doc comment on each variant.
/// 	#[pallet::error]
/// 	pub enum Error<T> {
/// 		/// doc comment put into metadata
/// 		InsufficientProposersBalance,
/// 	}
///
/// 	// Declare pallet Event enum (this is optional).
/// 	//
/// 	// WARNING: Each type used in variants must implement: Clone, Debug, Eq, PartialEq, Codec.
/// 	//
/// 	// The macro generates event metadata, and derive Clone, Debug, Eq, PartialEq and Codec
/// 	#[pallet::event]
/// 	// Generate a funciton on Pallet to deposit an event.
/// 	#[pallet::generate_deposit(pub(super) fn deposit_event)]
/// 	pub enum Event<T: Config> {
/// 		/// doc comment put in metadata
/// 		// `<T as frame_system::Config>::AccountId` is not defined in metadata list, the last
/// 		// Thus the metadata is `<T as frame_system::Config>::AccountId`.
/// 		Proposed(<T as frame_system::Config>::AccountId),
/// 		/// doc
/// 		// here metadata will be `Balance` as define in metadata list
/// 		Spending(BalanceOf<T>),
/// 		// here metadata will be `Other` as define in metadata list
/// 		Something(u32),
/// 	}
///
/// 	// Define a struct which implements `frame_support::traits::Get<T::Balance>` (optional).
/// 	#[pallet::type_value]
/// 	pub(super) fn MyDefault<T: Config>() -> T::Balance { 3.into() }
///
/// 	// Declare a storage item. Any amount of storage items can be declared (optional).
/// 	//
/// 	// Is expected either `StorageValue`, `StorageMap` or `StorageDoubleMap`.
/// 	// The macro generates the prefix type and replaces the first generic `_`.
/// 	//
/// 	// The macro expands the metadata for the storage item with the type used:
/// 	// * for a storage value the type of the value is copied into the metadata
/// 	// * for a storage map the type of the values and the type of the key is copied into the metadata
/// 	// * for a storage double map the types of the values and keys are copied into the
/// 	//   metadata.
/// 	//
/// 	// NOTE: The generic `Hasher` must implement the `StorageHasher` trait (or the type is not
/// 	// usable at all). We use [`StorageHasher::METADATA`] for the metadata of the hasher of the
/// 	// storage item. Thus generic hasher is supported.
/// 	#[pallet::storage]
/// 	pub(super) type MyStorageValue<T: Config> =
/// 		StorageValue<Value = T::Balance, QueryKind = ValueQuery, OnEmpty = MyDefault<T>>;
///
/// 	// Another storage declaration
/// 	#[pallet::storage]
/// 	#[pallet::getter(fn my_storage)]
/// 	#[pallet::storage_prefix = "SomeOtherName"]
/// 	pub(super) type MyStorage<T> =
/// 		StorageMap<Hasher = Blake2_128Concat, Key = u32, Value = u32>;
///
/// 	// Declare the genesis config (optional).
/// 	//
/// 	// The macro accepts either a struct or an enum; it checks that generics are consistent.
/// 	//
/// 	// Type must implement the `Default` trait.
/// 	#[pallet::genesis_config]
/// 	#[derive(Default)]
/// 	pub struct GenesisConfig {
/// 		_myfield: u32,
/// 	}
///
/// 	// Declare genesis builder. (This is need only if GenesisConfig is declared)
/// 	#[pallet::genesis_build]
/// 	impl<T: Config> GenesisBuild<T> for GenesisConfig {
/// 		fn build(&self) {}
/// 	}
///
/// 	// Declare a pallet origin (this is optional).
/// 	//
/// 	// The macro accept type alias or struct or enum, it checks generics are consistent.
/// 	#[pallet::origin]
/// 	pub struct Origin<T>(PhantomData<T>);
///
/// 	// Declare validate_unsigned implementation (this is optional).
/// 	#[pallet::validate_unsigned]
/// 	impl<T: Config> ValidateUnsigned for Pallet<T> {
/// 		type Call = Call<T>;
/// 		fn validate_unsigned(
/// 			source: TransactionSource,
/// 			call: &Self::Call
/// 		) -> TransactionValidity {
/// 			Err(TransactionValidityError::Invalid(InvalidTransaction::Call))
/// 		}
/// 	}
///
/// 	// Declare inherent provider for pallet (this is optional).
/// 	#[pallet::inherent]
/// 	impl<T: Config> ProvideInherent for Pallet<T> {
/// 		type Call = Call<T>;
/// 		type Error = InherentError;
///
/// 		const INHERENT_IDENTIFIER: InherentIdentifier = INHERENT_IDENTIFIER;
///
/// 		fn create_inherent(_data: &InherentData) -> Option<Self::Call> {
/// 			unimplemented!();
/// 		}
///
/// 		fn is_inherent(_call: &Self::Call) -> bool {
/// 			unimplemented!();
/// 		}
/// 	}
///
/// 	// Regular rust code needed for implementing ProvideInherent trait
///
/// 	#[derive(codec::Encode, sp_runtime::RuntimeDebug)]
/// 	#[cfg_attr(feature = "std", derive(codec::Decode))]
/// 	pub enum InherentError {
/// 	}
///
/// 	impl sp_inherents::IsFatalError for InherentError {
/// 		fn is_fatal_error(&self) -> bool {
/// 			unimplemented!();
/// 		}
/// 	}
///
/// 	pub const INHERENT_IDENTIFIER: sp_inherents::InherentIdentifier = *b"testpall";
/// }
/// ```
///
/// # Example for pallet with instance.
///
/// ```
/// pub use pallet::*;
///
/// #[frame_support::pallet]
/// pub mod pallet {
/// 	use frame_support::pallet_prelude::*;
/// 	use frame_system::pallet_prelude::*;
///
/// 	type BalanceOf<T, I = ()> = <T as Config<I>>::Balance;
///
/// 	#[pallet::config]
/// 	pub trait Config<I: 'static = ()>: frame_system::Config {
/// 		#[pallet::constant]
/// 		type MyGetParam: Get<u32>;
/// 		type Balance: Parameter + From<u8>;
/// 		type Event: From<Event<Self, I>> + IsType<<Self as frame_system::Config>::Event>;
/// 	}
///
/// 	#[pallet::extra_constants]
/// 	impl<T: Config<I>, I: 'static> Pallet<T, I> {
/// 		/// Some description
/// 		fn exra_constant_name() -> u128 { 4u128 }
/// 	}
///
/// 	#[pallet::pallet]
/// 	#[pallet::generate_store(pub(super) trait Store)]
/// 	pub struct Pallet<T, I = ()>(PhantomData<(T, I)>);
///
/// 	#[pallet::hooks]
/// 	impl<T: Config<I>, I: 'static> Hooks<BlockNumberFor<T>> for Pallet<T, I> {
/// 	}
///
/// 	#[pallet::call]
/// 	impl<T: Config<I>, I: 'static> Pallet<T, I> {
/// 		/// Doc comment put in metadata
/// 		#[pallet::weight(0)]
/// 		pub fn toto(origin: OriginFor<T>, #[pallet::compact] _foo: u32) -> DispatchResultWithPostInfo {
/// 			let _ = origin;
/// 			unimplemented!();
/// 		}
/// 	}
///
/// 	#[pallet::error]
/// 	pub enum Error<T, I = ()> {
/// 		/// doc comment put into metadata
/// 		InsufficientProposersBalance,
/// 	}
///
/// 	#[pallet::event]
/// 	#[pallet::generate_deposit(pub(super) fn deposit_event)]
/// 	pub enum Event<T: Config<I>, I: 'static = ()> {
/// 		/// doc comment put in metadata
/// 		Proposed(<T as frame_system::Config>::AccountId),
/// 		/// doc
/// 		Spending(BalanceOf<T, I>),
/// 		Something(u32),
/// 	}
///
/// 	#[pallet::type_value]
/// 	pub(super) fn MyDefault<T: Config<I>, I: 'static>() -> T::Balance { 3.into() }
///
/// 	#[pallet::storage]
/// 	pub(super) type MyStorageValue<T: Config<I>, I: 'static = ()> =
/// 		StorageValue<Value = T::Balance, QueryKind = ValueQuery, OnEmpty = MyDefault<T, I>>;
///
/// 	#[pallet::storage]
/// 	#[pallet::getter(fn my_storage)]
/// 	#[pallet::storage_prefix = "SomeOtherName"]
/// 	pub(super) type MyStorage<T, I = ()> =
/// 		StorageMap<Hasher = Blake2_128Concat, Key = u32, Value = u32>;
///
/// 	#[pallet::genesis_config]
/// 	#[derive(Default)]
/// 	pub struct GenesisConfig {
/// 		_myfield: u32,
/// 	}
///
/// 	#[pallet::genesis_build]
/// 	impl<T: Config<I>, I: 'static> GenesisBuild<T, I> for GenesisConfig {
/// 		fn build(&self) {}
/// 	}
///
/// 	#[pallet::origin]
/// 	pub struct Origin<T, I = ()>(PhantomData<(T, I)>);
///
/// 	#[pallet::validate_unsigned]
/// 	impl<T: Config<I>, I: 'static> ValidateUnsigned for Pallet<T, I> {
/// 		type Call = Call<T, I>;
/// 		fn validate_unsigned(
/// 			source: TransactionSource,
/// 			call: &Self::Call
/// 		) -> TransactionValidity {
/// 			Err(TransactionValidityError::Invalid(InvalidTransaction::Call))
/// 		}
/// 	}
///
/// 	#[pallet::inherent]
/// 	impl<T: Config<I>, I: 'static> ProvideInherent for Pallet<T, I> {
/// 		type Call = Call<T, I>;
/// 		type Error = InherentError;
///
/// 		const INHERENT_IDENTIFIER: InherentIdentifier = INHERENT_IDENTIFIER;
///
/// 		fn create_inherent(_data: &InherentData) -> Option<Self::Call> {
/// 			unimplemented!();
/// 		}
///
/// 		fn is_inherent(_call: &Self::Call) -> bool {
/// 			unimplemented!();
/// 		}
/// 	}
///
/// 	// Regular rust code needed for implementing ProvideInherent trait
///
/// 	#[derive(codec::Encode, sp_runtime::RuntimeDebug)]
/// 	#[cfg_attr(feature = "std", derive(codec::Decode))]
/// 	pub enum InherentError {
/// 	}
///
/// 	impl sp_inherents::IsFatalError for InherentError {
/// 		fn is_fatal_error(&self) -> bool {
/// 			unimplemented!();
/// 		}
/// 	}
///
/// 	pub const INHERENT_IDENTIFIER: sp_inherents::InherentIdentifier = *b"testpall";
/// }
/// ```
///
/// ## Upgrade guidelines:
///
/// 1. Export the metadata of the pallet for later checks
///     - run your node with the pallet active
///     - query the metadata using the `state_getMetadata` RPC and curl, or use `subsee -p
///       <PALLET_NAME> > meta.json`
/// 2. generate the template upgrade for the pallet provided by decl_storage
///     with environment variable `PRINT_PALLET_UPGRADE`:
///     `PRINT_PALLET_UPGRADE=1 cargo check -p my_pallet` This template can be
///     used as information it contains all information for storages, genesis
///     config and genesis build.
/// 3. reorganize pallet to have trait `Config`, `decl_*` macros, `ValidateUnsigned`,
/// 	`ProvideInherent`, `Origin` all together in one file. Suggested order:
/// 	* Config,
/// 	* decl_module,
/// 	* decl_event,
/// 	* decl_error,
/// 	* decl_storage,
/// 	* origin,
/// 	* validate_unsigned,
/// 	* provide_inherent,
/// 	so far it should compile and all be correct.
/// 4. start writing the new pallet module
/// 	```ignore
/// 	pub use pallet::*;
///
/// 	#[frame_support::pallet]
/// 	pub mod pallet {
/// 		use frame_support::pallet_prelude::*;
/// 		use frame_system::pallet_prelude::*;
/// 		use super::*;
///
/// 		#[pallet::pallet]
/// 		#[pallet::generate_store($visibility_of_trait_store trait Store)]
/// 		// NOTE: if the visibility of trait store is private but you want to make it available
/// 		// in super, then use `pub(super)` or `pub(crate)` to make it available in crate.
/// 		pub struct Pallet<T>(_);
/// 		// pub struct Pallet<T, I = ()>(PhantomData<T>); // for instantiable pallet
/// 	}
/// 	```
/// 5. **migrate Config**: move trait into the module with
/// 	* all const in decl_module to `#[pallet::constant]`
/// 	* add bound `IsType<<Self as frame_system::Config>::Event>` to `type Event`
/// 7. **migrate decl_module**: write:
/// 	```ignore
/// 	#[pallet::hooks]
/// 	impl<T: Config> Hooks for Pallet<T> {
/// 	}
/// 	```
/// 	and write inside
/// 	`on_initialize`, `on_finalize`, `on_runtime_upgrade`, `offchain_worker`, `integrity_test`.
///
/// 	then write:
/// 	```ignore
/// 	#[pallet::call]
/// 	impl<T: Config> Pallet<T> {
/// 	}
/// 	```
/// 	and write inside all the calls in decl_module with a few changes in the signature:
/// 	- origin must now be written completely, e.g. `origin: OriginFor<T>`
/// 	- result type must be `DispatchResultWithPostInfo`, you need to write it and also you
///    might
/// 	need to put `Ok(().into())` at the end or the function.
/// 	- `#[compact]` must now be written `#[pallet::compact]`
/// 	- `#[weight = ..]` must now be written `#[pallet::weight(..)]`
///
/// 7. **migrate event**:
/// 	rewrite as a simple enum under with the attribute `#[pallet::event]`,
/// 	use `#[pallet::generate_deposit($vis fn deposit_event)]` to generate deposit_event,
/// 8. **migrate error**: rewrite it with attribute `#[pallet::error]`.
/// 9. **migrate storage**:
/// 	decl_storage provide an upgrade template (see 3.). All storages, genesis config, genesis
/// 	build and default implementation of genesis config can be taken from it directly.
///
/// 	Otherwise here is the manual process:
///
/// 	first migrate the genesis logic. write:
/// 	```ignore
/// 	#[pallet::genesis_config]
/// 	struct GenesisConfig {
/// 		// fields of add_extra_genesis
/// 	}
/// 	impl Default for GenesisConfig {
/// 		// type default or default provided for fields
/// 	}
/// 	#[pallet::genesis_build]
/// 	impl<T: Config> GenesisBuild<T> for GenesisConfig {
/// 	// for instantiable pallet:
/// 	// `impl<T: Config, I: 'static> GenesisBuild<T, I> for GenesisConfig {
/// 		fn build() {
/// 			// The add_extra_genesis build logic
/// 		}
/// 	}
/// 	```
/// 	for each storages, if it contains config(..) then add a fields, and make its default to the
/// 	value in `= ..;` or the type default if none, if it contains no build then also add the
/// 	logic to build the value.
/// 	for each storages if it contains build(..) then add the logic to genesis_build.
///
/// 	NOTE: in decl_storage: is executed first the individual config and build and at the end the
/// 	add_extra_genesis build
///
/// 	Once this is done you can migrate storage individually, a few notes:
/// 	- for private storage use `pub(crate) type ` or `pub(super) type` or nothing,
/// 	- for storage with `get(fn ..)` use `#[pallet::getter(fn ...)]`
/// 	- for storage with value being `Option<$something>` make generic `Value` being
///    `$something`
/// 		and generic `QueryKind` being `OptionQuery` (note: this is default). Otherwise make
/// 		`Value` the complete value type and `QueryKind` being `ValueQuery`.
/// 	- for storage with default value: `= $expr;` provide some specific OnEmpty generic. To do
///    so
/// 		use of `#[pallet::type_value]` to generate the wanted struct to put.
/// 		example: `MyStorage: u32 = 3u32` would be written:
/// 		```ignore
/// 		#[pallet::type_value] fn MyStorageOnEmpty() -> u32 { 3u32 }
/// 		#[pallet::storage]
/// 		pub(super) type MyStorage<T> = StorageValue<_, u32, ValueQuery, MyStorageOnEmpty>;
/// 		```
///
/// 	NOTE: `decl_storage` also generates functions `assimilate_storage` and `build_storage`
/// 	directly on GenesisConfig, those are sometimes used in tests. In order not to break they
/// 	can be implemented manually, one can implement those functions by calling `GenesisBuild`
/// 	implementation.
///
/// 10. **migrate origin**: move the origin to the pallet module under `#[pallet::origin]`
/// 11. **migrate validate_unsigned**: move the `ValidateUnsigned` implementation to the pallet
/// 	module under `#[pallet::validate_unsigned]`
/// 12. **migrate provide_inherent**: move the `ProvideInherent` implementation to the pallet
/// 	module under `#[pallet::inherent]`
/// 13. rename the usage of `Module` to `Pallet` inside the crate.
/// 14. migration is done, now double check migration with the checking migration guidelines.
///
/// ## Checking upgrade guidelines:
///
/// * compare metadata. Use [subsee](https://github.com/ascjones/subsee) to fetch the metadata
/// and do a diff of the resulting json before and after migration. This checks for:
/// 	* call, names, signature, docs
/// 	* event names, docs
/// 	* error names, docs
/// 	* storage names, hasher, prefixes, default value
/// 	* error , error, constant,
/// * manually check that:
/// 	* `Origin` is moved inside the macro under `#[pallet::origin]` if it exists
/// 	* `ValidateUnsigned` is moved inside the macro under `#[pallet::validate_unsigned)]` if it
///    exists
/// 	* `ProvideInherent` is moved inside macro under `#[pallet::inherent)]` if it exists
/// 	* `on_initialize`/`on_finalize`/`on_runtime_upgrade`/`offchain_worker` are moved to
///    `Hooks`
/// 		implementation
/// 	* storages with `config(..)` are converted to `GenesisConfig` field, and their default is
/// 		`= $expr;` if the storage have default value
/// 	* storages with `build($expr)` or `config(..)` are built in `GenesisBuild::build`
/// 	* `add_extra_genesis` fields are converted to `GenesisConfig` field with their correct
/// 		default if specified
/// 	* `add_extra_genesis` build is written into `GenesisBuild::build`
/// * storage items defined with [`pallet`] use the name of the pallet provided by
/// 	[`traits::PalletInfo::name`] as `pallet_prefix` (in `decl_storage`, storage items used the
/// 	`pallet_prefix` given as input of `decl_storage` with the syntax `as Example`).
/// 	Thus a runtime using the pallet must be careful with this change.
/// 	To handle this change:
/// 	* either ensure that the name of the pallet given to `construct_runtime!` is the same
/// 		as the name the pallet was giving to `decl_storage`,
/// 	* or do a storage migration from the old prefix used to the new prefix used.
///
/// 	NOTE: The prefixes used by storage items are in the metadata. Thus, ensuring the metadata
/// hasn't 	changed does ensure that the `pallet_prefix`s used by the storage items haven't
/// changed.
///
/// # Notes when macro fails to show proper error message spans:
///
/// Rustc loses span for some macro input. Some tips to fix it:
/// * do not use inner attribute:
/// 	```ignore
/// 	#[pallet]
/// 	pub mod pallet {
/// 		//! This inner attribute will make span fail
/// 		..
/// 	}
/// 	```
/// * use the newest nightly possible.
pub use frame_support_procedural::pallet;<|MERGE_RESOLUTION|>--- conflicted
+++ resolved
@@ -833,11 +833,8 @@
 		PalletStorageMetadata, StorageEntryMetadata, StorageEntryModifier, StorageEntryType,
 		StorageHasher,
 	};
-<<<<<<< HEAD
+	use codec::{Codec, EncodeLike};
 	use frame_support::traits::CrateVersion;
-=======
-	use codec::{Codec, EncodeLike};
->>>>>>> da6094d2
 	use sp_io::TestExternalities;
 	use sp_std::result;
 
