// Copyright 2018-2020 Parity Technologies (UK) Ltd.
// This file is part of Substrate.

// Substrate is free software: you can redistribute it and/or modify
// it under the terms of the GNU General Public License as published by
// the Free Software Foundation, either version 3 of the License, or
// (at your option) any later version.

// Substrate is distributed in the hope that it will be useful,
// but WITHOUT ANY WARRANTY; without even the implied warranty of
// MERCHANTABILITY or FITNESS FOR A PARTICULAR PURPOSE.  See the
// GNU General Public License for more details.

// You should have received a copy of the GNU General Public License
// along with Substrate.  If not, see <http://www.gnu.org/licenses/>.

//! Test utilities

use std::{collections::{HashSet, HashMap}, cell::RefCell};
use sp_runtime::Perbill;
use sp_runtime::curve::PiecewiseLinear;
use sp_runtime::traits::{IdentityLookup, Convert, SaturatedConversion, Zero};
use sp_runtime::testing::{Header, UintAuthorityId, TestXt};
use sp_staking::{SessionIndex, offence::{OffenceDetails, OnOffenceHandler}};
use sp_core::H256;
use frame_support::{
<<<<<<< HEAD
	assert_ok, impl_outer_origin, parameter_types, StorageValue, StorageMap, StorageDoubleMap,
	traits::{Currency, Get, FindAuthor, OnFinalize, OnInitialize}, weights::Weight,
=======
	assert_ok, impl_outer_origin, parameter_types, impl_outer_dispatch, impl_outer_event,
	StorageValue, StorageMap, StorageDoubleMap, IterableStorageMap,
	traits::{Currency, Get, FindAuthor, OnFinalize, OnInitialize},
	weights::Weight,
};
use frame_system::offchain::TransactionSubmitter;
use sp_io;
use sp_phragmen::{
	build_support_map, evaluate_support, reduce, ExtendedBalance, StakedAssignment, PhragmenScore,
>>>>>>> 7c632679
};
use crate::{
	EraIndex, GenesisConfig, Module, Trait, StakerStatus, ValidatorPrefs, RewardDestination,
	Nominators, inflation, SessionInterface, Exposure, ErasStakers, ErasRewardPoints,
	CompactAssignments, ValidatorIndex, NominatorIndex, Validators, OffchainAccuracy,
};

/// The AccountId alias in this test module.
pub(crate) type AccountId = u64;
pub(crate) type AccountIndex = u64;
pub(crate) type BlockNumber = u64;
pub(crate) type Balance = u64;

/// Simple structure that exposes how u64 currency can be represented as... u64.
pub struct CurrencyToVoteHandler;
impl Convert<u64, u64> for CurrencyToVoteHandler {
	fn convert(x: u64) -> u64 {
		x
	}
}
impl Convert<u128, u64> for CurrencyToVoteHandler {
	fn convert(x: u128) -> u64 {
		x.saturated_into()
	}
}

thread_local! {
	static SESSION: RefCell<(Vec<AccountId>, HashSet<AccountId>)> = RefCell::new(Default::default());
	static SESSION_PER_ERA: RefCell<SessionIndex> = RefCell::new(3);
	static EXISTENTIAL_DEPOSIT: RefCell<u64> = RefCell::new(0);
	static SLASH_DEFER_DURATION: RefCell<EraIndex> = RefCell::new(0);
	static ELECTION_LOOKAHEAD: RefCell<BlockNumber> = RefCell::new(0);
	static PERIOD: RefCell<BlockNumber> = RefCell::new(1);
}

/// Another session handler struct to test on_disabled.
pub struct OtherSessionHandler;
impl pallet_session::OneSessionHandler<AccountId> for OtherSessionHandler {
	type Key = UintAuthorityId;

	fn on_genesis_session<'a, I: 'a>(_: I)
		where I: Iterator<Item=(&'a AccountId, Self::Key)>, AccountId: 'a {}

	fn on_new_session<'a, I: 'a>(_: bool, validators: I, _: I,)
		where I: Iterator<Item=(&'a AccountId, Self::Key)>, AccountId: 'a
	{
		SESSION.with(|x| {
			*x.borrow_mut() = (
				validators.map(|x| x.0.clone()).collect(),
				HashSet::new(),
			)
		});
	}

	fn on_disabled(validator_index: usize) {
		SESSION.with(|d| {
			let mut d = d.borrow_mut();
			let value = d.0[validator_index];
			d.1.insert(value);
		})
	}
}

impl sp_runtime::BoundToRuntimeAppPublic for OtherSessionHandler {
	type Public = UintAuthorityId;
}

pub fn is_disabled(controller: AccountId) -> bool {
	let stash = Staking::ledger(&controller).unwrap().stash;
	SESSION.with(|d| d.borrow().1.contains(&stash))
}

pub struct ExistentialDeposit;
impl Get<u64> for ExistentialDeposit {
	fn get() -> u64 {
		EXISTENTIAL_DEPOSIT.with(|v| *v.borrow())
	}
}

pub struct SessionsPerEra;
impl Get<SessionIndex> for SessionsPerEra {
	fn get() -> SessionIndex {
		SESSION_PER_ERA.with(|v| *v.borrow())
	}
}
impl Get<BlockNumber> for SessionsPerEra {
	fn get() -> BlockNumber {
		SESSION_PER_ERA.with(|v| *v.borrow() as BlockNumber)
	}
}

pub struct ElectionLookahead;
impl Get<BlockNumber> for ElectionLookahead {
	fn get() -> BlockNumber {
		ELECTION_LOOKAHEAD.with(|v| *v.borrow())
	}
}

pub struct Period;
impl Get<BlockNumber> for Period {
	fn get() -> BlockNumber {
		PERIOD.with(|v| *v.borrow())
	}
}

pub struct SlashDeferDuration;
impl Get<EraIndex> for SlashDeferDuration {
	fn get() -> EraIndex {
		SLASH_DEFER_DURATION.with(|v| *v.borrow())
	}
}

impl_outer_origin! {
	pub enum Origin for Test  where system = frame_system {}
}

impl_outer_dispatch! {
	pub enum Call for Test where origin: Origin {
		staking::Staking,
	}
}

mod staking {
	// Re-export needed for `impl_outer_event!`.
	pub use super::super::*;
}
use frame_system as system;
use pallet_balances as balances;
use pallet_session as session;

impl_outer_event! {
	pub enum MetaEvent for Test {
		system<T>,
		balances<T>,
		session,
		staking<T>,
	}
}

/// Author of block is always 11
pub struct Author11;
impl FindAuthor<u64> for Author11 {
	fn find_author<'a, I>(_digests: I) -> Option<u64>
		where I: 'a + IntoIterator<Item = (frame_support::ConsensusEngineId, &'a [u8])>,
	{
		Some(11)
	}
}

// Workaround for https://github.com/rust-lang/rust/issues/26925 . Remove when sorted.
#[derive(Clone, Eq, PartialEq, Debug)]
pub struct Test;

parameter_types! {
	pub const BlockHashCount: u64 = 250;
	pub const MaximumBlockWeight: Weight = 1024;
	pub const MaximumBlockLength: u32 = 2 * 1024;
	pub const AvailableBlockRatio: Perbill = Perbill::one();
}
impl frame_system::Trait for Test {
	type Origin = Origin;
	type Index = AccountIndex;
	type BlockNumber = BlockNumber;
	type Call = Call;
	type Hash = H256;
	type Hashing = ::sp_runtime::traits::BlakeTwo256;
	type AccountId = AccountId;
	type Lookup = IdentityLookup<Self::AccountId>;
	type Header = Header;
	type Event = MetaEvent;
	type BlockHashCount = BlockHashCount;
	type MaximumBlockWeight = MaximumBlockWeight;
	type AvailableBlockRatio = AvailableBlockRatio;
	type MaximumBlockLength = MaximumBlockLength;
	type Version = ();
	type ModuleToIndex = ();
	type AccountData = pallet_balances::AccountData<u64>;
	type OnNewAccount = ();
	type OnKilledAccount = ();
}
impl pallet_balances::Trait for Test {
	type Balance = Balance;
	type Event = MetaEvent;
	type DustRemoval = ();
	type ExistentialDeposit = ExistentialDeposit;
	type AccountStore = System;
}
parameter_types! {
	pub const Offset: BlockNumber = 0;
	pub const UncleGenerations: u64 = 0;
	pub const DisabledValidatorsThreshold: Perbill = Perbill::from_percent(25);
}
sp_runtime::impl_opaque_keys! {
	pub struct SessionKeys {
		pub other: OtherSessionHandler,
	}
}
impl pallet_session::Trait for Test {
	type SessionManager = pallet_session::historical::NoteHistoricalRoot<Test, Staking>;
	type Keys = SessionKeys;
	type ShouldEndSession = pallet_session::PeriodicSessions<Period, Offset>;
	type SessionHandler = (OtherSessionHandler,);
	type Event = MetaEvent;
	type ValidatorId = AccountId;
	type ValidatorIdOf = crate::StashOf<Test>;
	type DisabledValidatorsThreshold = DisabledValidatorsThreshold;
	type NextSessionRotation = pallet_session::PeriodicSessions<Period, Offset>;
}

impl pallet_session::historical::Trait for Test {
	type FullIdentification = crate::Exposure<AccountId, Balance>;
	type FullIdentificationOf = crate::ExposureOf<Test>;
}
impl pallet_authorship::Trait for Test {
	type FindAuthor = Author11;
	type UncleGenerations = UncleGenerations;
	type FilterUncle = ();
	type EventHandler = Module<Test>;
}
parameter_types! {
	pub const MinimumPeriod: u64 = 5;
}
impl pallet_timestamp::Trait for Test {
	type Moment = u64;
	type OnTimestampSet = ();
	type MinimumPeriod = MinimumPeriod;
}
pallet_staking_reward_curve::build! {
	const I_NPOS: PiecewiseLinear<'static> = curve!(
		min_inflation: 0_025_000,
		max_inflation: 0_100_000,
		ideal_stake: 0_500_000,
		falloff: 0_050_000,
		max_piece_count: 40,
		test_precision: 0_005_000,
	);
}
parameter_types! {
	pub const BondingDuration: EraIndex = 3;
	pub const RewardCurve: &'static PiecewiseLinear<'static> = &I_NPOS;
	pub const MaxNominatorRewardedPerValidator: u32 = 64;
}

impl Trait for Test {
	type Currency = Balances;
	type UnixTime = Timestamp;
	type CurrencyToVote = CurrencyToVoteHandler;
	type RewardRemainder = ();
	type Event = MetaEvent;
	type Slash = ();
	type Reward = ();
	type SessionsPerEra = SessionsPerEra;
	type SlashDeferDuration = SlashDeferDuration;
	type SlashCancelOrigin = frame_system::EnsureRoot<Self::AccountId>;
	type BondingDuration = BondingDuration;
	type SessionInterface = Self;
	type RewardCurve = RewardCurve;
	type NextNewSession = Session;
	type ElectionLookahead = ElectionLookahead;
	type Call = Call;
	type SubmitTransaction = SubmitTransaction;
	type MaxNominatorRewardedPerValidator = MaxNominatorRewardedPerValidator;
}

pub type Extrinsic = TestXt<Call, ()>;
type SubmitTransaction = TransactionSubmitter<(), Test, Extrinsic>;

pub struct ExtBuilder {
	session_length: BlockNumber,
	election_lookahead: BlockNumber,
	session_per_era: SessionIndex,
	existential_deposit: Balance,
	validator_pool: bool,
	nominate: bool,
	validator_count: u32,
	minimum_validator_count: u32,
	slash_defer_duration: EraIndex,
	fair: bool,
	num_validators: Option<u32>,
	invulnerables: Vec<AccountId>,
	has_stakers: bool,
}

impl Default for ExtBuilder {
	fn default() -> Self {
		Self {
			session_length: 1,
			election_lookahead: 0,
			session_per_era: 3,
			existential_deposit: 1,
			validator_pool: false,
			nominate: true,
			validator_count: 2,
			minimum_validator_count: 0,
			slash_defer_duration: 0,
			fair: true,
			num_validators: None,
			invulnerables: vec![],
			has_stakers: true,
		}
	}
}

impl ExtBuilder {
	pub fn existential_deposit(mut self, existential_deposit: u64) -> Self {
		self.existential_deposit = existential_deposit;
		self
	}
	pub fn validator_pool(mut self, validator_pool: bool) -> Self {
		self.validator_pool = validator_pool;
		self
	}
	pub fn nominate(mut self, nominate: bool) -> Self {
		self.nominate = nominate;
		self
	}
	pub fn validator_count(mut self, count: u32) -> Self {
		self.validator_count = count;
		self
	}
	pub fn minimum_validator_count(mut self, count: u32) -> Self {
		self.minimum_validator_count = count;
		self
	}
	pub fn slash_defer_duration(mut self, eras: EraIndex) -> Self {
		self.slash_defer_duration = eras;
		self
	}
	pub fn fair(mut self, is_fair: bool) -> Self {
		self.fair = is_fair;
		self
	}
	pub fn num_validators(mut self, num_validators: u32) -> Self {
		self.num_validators = Some(num_validators);
		self
	}
	pub fn invulnerables(mut self, invulnerables: Vec<u64>) -> Self {
		self.invulnerables = invulnerables;
		self
	}
	pub fn session_per_era(mut self, length: SessionIndex) -> Self {
		self.session_per_era = length;
		self
	}
	pub fn election_lookahead(mut self, look: BlockNumber) -> Self {
		self.election_lookahead = look;
		self
	}
	pub fn session_length(mut self, length: BlockNumber) -> Self {
		self.session_length = length;
		self
	}
	pub fn has_stakers(mut self, has: bool) -> Self {
		self.has_stakers = has;
		self
	}
	pub fn offchain_phragmen_ext(self) -> Self {
		self.session_per_era(4)
			.session_length(5)
			.election_lookahead(3)
	}
	pub fn set_associated_constants(&self) {
		EXISTENTIAL_DEPOSIT.with(|v| *v.borrow_mut() = self.existential_deposit);
		SLASH_DEFER_DURATION.with(|v| *v.borrow_mut() = self.slash_defer_duration);
		SESSION_PER_ERA.with(|v| *v.borrow_mut() = self.session_per_era);
		ELECTION_LOOKAHEAD.with(|v| *v.borrow_mut() = self.election_lookahead);
		PERIOD.with(|v| *v.borrow_mut() = self.session_length);
	}
	pub fn build(self) -> sp_io::TestExternalities {
		let _ = env_logger::try_init();
		self.set_associated_constants();
		let mut storage = frame_system::GenesisConfig::default()
			.build_storage::<Test>()
			.unwrap();
		let balance_factor = if self.existential_deposit > 1 {
			256
		} else {
			1
		};

		let num_validators = self.num_validators.unwrap_or(self.validator_count);
		let validators = (0..num_validators)
			.map(|x| ((x + 1) * 10 + 1) as u64)
			.collect::<Vec<_>>();

		let _ = pallet_balances::GenesisConfig::<Test> {
			balances: vec![
				(1, 10 * balance_factor),
				(2, 20 * balance_factor),
				(3, 300 * balance_factor),
				(4, 400 * balance_factor),
				(10, balance_factor),
				(11, balance_factor * 1000),
				(20, balance_factor),
				(21, balance_factor * 2000),
				(30, balance_factor),
				(31, balance_factor * 2000),
				(40, balance_factor),
				(41, balance_factor * 2000),
				(100, 2000 * balance_factor),
				(101, 2000 * balance_factor),
				// This allow us to have a total_payout different from 0.
				(999, 1_000_000_000_000),
			],
		}.assimilate_storage(&mut storage);

		let mut stakers = vec![];
		if self.has_stakers {
			let stake_21 = if self.fair { 1000 } else { 2000 };
			let stake_31 = if self.validator_pool { balance_factor * 1000 } else { 1 };
			let status_41 = if self.validator_pool {
				StakerStatus::<AccountId>::Validator
			} else {
				StakerStatus::<AccountId>::Idle
			};
			let nominated = if self.nominate { vec![11, 21] } else { vec![] };
			stakers = vec![
				// (stash, controller, staked_amount, status)
				(11, 10, balance_factor * 1000, StakerStatus::<AccountId>::Validator),
				(21, 20, stake_21, StakerStatus::<AccountId>::Validator),
				(31, 30, stake_31, StakerStatus::<AccountId>::Validator),
				(41, 40, balance_factor * 1000, status_41),
				// nominator
				(101, 100, balance_factor * 500, StakerStatus::<AccountId>::Nominator(nominated))
			];
		}
		let _ = GenesisConfig::<Test>{
			stakers: stakers,
			validator_count: self.validator_count,
			minimum_validator_count: self.minimum_validator_count,
			invulnerables: self.invulnerables,
			slash_reward_fraction: Perbill::from_percent(10),
			..Default::default()
		}
		.assimilate_storage(&mut storage);

		let _ = pallet_session::GenesisConfig::<Test> {
			keys: validators.iter().map(|x| (
				*x,
				*x,
				SessionKeys { other: UintAuthorityId(*x) }
			)).collect(),
		}.assimilate_storage(&mut storage);

		let mut ext = sp_io::TestExternalities::from(storage);
		ext.execute_with(|| {
			let validators = Session::validators();
			SESSION.with(|x| *x.borrow_mut() = (validators.clone(), HashSet::new()));
		});
		ext
	}
}

pub type System = frame_system::Module<Test>;
pub type Balances = pallet_balances::Module<Test>;
pub type Session = pallet_session::Module<Test>;
pub type Timestamp = pallet_timestamp::Module<Test>;
pub type Staking = Module<Test>;

pub fn active_era() -> EraIndex {
	Staking::active_era().unwrap().index
}

pub fn check_exposure_all(era: EraIndex) {
	ErasStakers::<Test>::iter_prefix_values(era).for_each(check_exposure)
}

pub fn check_nominator_all(era: EraIndex) {
	<Nominators<Test>>::iter()
		.for_each(|(acc, _)| check_nominator_exposure(era, acc));
}

/// Check for each selected validator: expo.total = Sum(expo.other) + expo.own
pub fn check_exposure(expo: Exposure<AccountId, Balance>) {
	assert_eq!(
		expo.total as u128,
		expo.own as u128 + expo.others.iter().map(|e| e.value as u128).sum::<u128>(),
		"wrong total exposure",
	);
}

/// Check that for each nominator: slashable_balance > sum(used_balance)
/// Note: we might not consume all of a nominator's balance, but we MUST NOT over spend it.
pub fn check_nominator_exposure(era: EraIndex, stash: AccountId) {
	assert_is_stash(stash);
	let mut sum = 0;
<<<<<<< HEAD
	ErasStakers::<Test>::iter_prefix_values(era)
		.for_each(|exposure| {
			exposure.others.iter()
				.filter(|i| i.who == stash)
				.for_each(|i| sum += i.value)
		});
=======
	Session::validators()
		.iter()
		.map(|v| Staking::eras_stakers(era, v))
		.for_each(|e| e.others.iter().filter(|i| i.who == stash).for_each(|i| sum += i.value));
>>>>>>> 7c632679
	let nominator_stake = Staking::slashable_balance_of(&stash);
	// a nominator cannot over-spend.
	assert!(
		nominator_stake >= sum,
		"failed: Nominator({}) stake({}) >= sum divided({})",
		stash,
		nominator_stake,
		sum,
	);
}

pub fn assert_is_stash(acc: AccountId) {
	assert!(Staking::bonded(&acc).is_some(), "Not a stash.");
}

pub fn assert_ledger_consistent(stash: AccountId) {
	assert_is_stash(stash);
	let ledger = Staking::ledger(stash - 1).unwrap();

	let real_total: Balance = ledger.unlocking.iter().fold(ledger.active, |a, c| a + c.value);
	assert_eq!(real_total, ledger.total);
}

pub fn bond_validator(stash: u64, ctrl: u64, val: u64) {
	let _ = Balances::make_free_balance_be(&stash, val);
	assert_ok!(Staking::bond(
		Origin::signed(stash),
		ctrl,
		val,
		RewardDestination::Controller,
	));
	assert_ok!(Staking::validate(
		Origin::signed(ctrl),
		ValidatorPrefs::default()
	));
}

pub fn bond_nominator(stash: u64, ctrl: u64, val: u64, target: Vec<u64>) {
	let _ = Balances::make_free_balance_be(&stash, val);
	assert_ok!(Staking::bond(
		Origin::signed(stash),
		ctrl,
		val,
		RewardDestination::Controller,
	));
	assert_ok!(Staking::nominate(Origin::signed(ctrl), target));
}

pub fn run_to_block(n: BlockNumber) {
	Staking::on_finalize(System::block_number());
	for b in System::block_number() + 1..=n {
		System::set_block_number(b);
		Session::on_initialize(b);
		Staking::on_initialize(b);
		if b != n {
			Staking::on_finalize(System::block_number());
		}
	}
}

pub fn advance_session() {
	let current_index = Session::current_index();
	start_session(current_index + 1);
}

pub fn start_session(session_index: SessionIndex) {
	assert_eq!(<Period as Get<BlockNumber>>::get(), 1, "start_session can only be used with session length 1.");
	for i in Session::current_index()..session_index {
		Staking::on_finalize(System::block_number());
		System::set_block_number((i + 1).into());
		Timestamp::set_timestamp(System::block_number() * 1000);
		Session::on_initialize(System::block_number());
		Staking::on_initialize(System::block_number());
	}

	assert_eq!(Session::current_index(), session_index);
}

pub fn start_era(era_index: EraIndex) {
	start_session((era_index * <SessionsPerEra as Get<u32>>::get()).into());
	assert_eq!(Staking::current_era().unwrap(), era_index);
}

pub fn current_total_payout_for_duration(duration: u64) -> u64 {
	inflation::compute_total_payout(
		<Test as Trait>::RewardCurve::get(),
		Staking::eras_total_stake(Staking::active_era().unwrap().index),
		Balances::total_issuance(),
		duration,
	).0
}

pub fn reward_all_elected() {
	let rewards = <Test as Trait>::SessionInterface::validators()
		.into_iter()
		.map(|v| (v, 1));

	<Module<Test>>::reward_by_ids(rewards)
}

pub fn validator_controllers() -> Vec<AccountId> {
	Session::validators()
		.into_iter()
		.map(|s| Staking::bonded(&s).expect("no controller for validator"))
		.collect()
}

pub fn on_offence_in_era(
	offenders: &[OffenceDetails<
		AccountId,
		pallet_session::historical::IdentificationTuple<Test>,
	>],
	slash_fraction: &[Perbill],
	era: EraIndex,
) {
	let bonded_eras = crate::BondedEras::get();
	for &(bonded_era, start_session) in bonded_eras.iter() {
		if bonded_era == era {
			let _ = Staking::on_offence(offenders, slash_fraction, start_session).unwrap();
			return;
		} else if bonded_era > era {
			break;
		}
	}

	if Staking::active_era().unwrap().index == era {
		let _ =
			Staking::on_offence(
				offenders,
				slash_fraction,
				Staking::eras_start_session_index(era).unwrap()
			).unwrap();
	} else {
		panic!("cannot slash in era {}", era);
	}
}

pub fn on_offence_now(
	offenders: &[OffenceDetails<AccountId, pallet_session::historical::IdentificationTuple<Test>>],
	slash_fraction: &[Perbill],
) {
	let now = Staking::active_era().unwrap().index;
	on_offence_in_era(offenders, slash_fraction, now)
}

// winners will be chosen by simply their unweighted total backing stake. Nominator stake is
// distributed evenly.
pub fn horrible_phragmen_with_post_processing(
	do_reduce: bool,
) -> (CompactAssignments, Vec<ValidatorIndex>, PhragmenScore) {
	use std::collections::BTreeMap;

	let mut backing_stake_of: BTreeMap<AccountId, Balance> = BTreeMap::new();

	// self stake
	<Validators<Test>>::iter().for_each(|(who, _p)| {
		*backing_stake_of.entry(who).or_insert(Zero::zero()) += Staking::slashable_balance_of(&who)
	});

	// add nominator stuff
	<Nominators<Test>>::iter().for_each(|(who, nomination)| {
		nomination.targets.iter().for_each(|v| {
			*backing_stake_of.entry(*v).or_insert(Zero::zero()) +=
				Staking::slashable_balance_of(&who)
		})
	});

	// elect winners
	let mut sorted: Vec<AccountId> = backing_stake_of.keys().cloned().collect();
	sorted.sort_by_key(|x| backing_stake_of.get(x).unwrap());
	let winners: Vec<AccountId> = sorted
		.iter()
		.cloned()
		.take(Staking::validator_count() as usize)
		.collect();

	// create assignments
	let mut staked_assignment: Vec<StakedAssignment<AccountId>> = Vec::new();
	<Nominators<Test>>::iter().for_each(|(who, nomination)| {
		let mut dist: Vec<(AccountId, ExtendedBalance)> = Vec::new();
		nomination.targets.iter().for_each(|v| {
			if winners.iter().find(|w| *w == v).is_some() {
				dist.push((*v, ExtendedBalance::zero()));
			}
		});

		if dist.len() == 0 {
			return;
		}

		// assign real stakes. just split the stake.
		let stake = Staking::slashable_balance_of(&who) as ExtendedBalance;
		let mut sum: ExtendedBalance = Zero::zero();
		let dist_len = dist.len();
		{
			dist.iter_mut().for_each(|(_, w)| {
				let partial = stake / (dist_len as ExtendedBalance);
				*w = partial;
				sum += partial;
			});
		}

		// assign the leftover to last.
		{
			let leftover = stake - sum;
			let last = dist.last_mut().unwrap();
			last.1 += leftover;
		}

		staked_assignment.push(StakedAssignment {
			who,
			distribution: dist,
		});
	});

	// Ensure that this result is worse than seq-phragmen. Otherwise, it should not have been used
	// for testing.
	let score = {
		let (_, _, better_score) = prepare_submission_with(true, |_| {});

		let support = build_support_map::<AccountId>(&winners, &staked_assignment).0;
		let score = evaluate_support(&support);

		assert!(sp_phragmen::is_score_better(score, better_score));

		score
	};

	if do_reduce {
		reduce(&mut staked_assignment);
	}

	let snapshot_validators = Staking::snapshot_validators().unwrap();
	let snapshot_nominators = Staking::snapshot_nominators().unwrap();
	let nominator_index = |a: &AccountId| -> Option<NominatorIndex> {
		snapshot_nominators.iter().position(|x| x == a).map(|i| i as NominatorIndex)
	};
	let validator_index = |a: &AccountId| -> Option<ValidatorIndex> {
		snapshot_validators.iter().position(|x| x == a).map(|i| i as ValidatorIndex)
	};

	// convert back to ratio assignment. This takes less space.
	let assignments_reduced =
		sp_phragmen::assignment_staked_to_ratio::<AccountId, OffchainAccuracy>(staked_assignment);

	let compact =
		CompactAssignments::from_assignment(assignments_reduced, nominator_index, validator_index)
			.unwrap();

	// winner ids to index
	let winners = winners.into_iter().map(|w| validator_index(&w).unwrap()).collect::<Vec<_>>();

	(compact, winners, score)
}

// Note: this should always logically reproduce [`offchain_election::prepare_submission`], yet we
// cannot do it since we want to have `tweak` injected into the process.
pub fn prepare_submission_with(
	do_reduce: bool,
	tweak: impl FnOnce(&mut Vec<StakedAssignment<AccountId>>),
) -> (CompactAssignments, Vec<ValidatorIndex>, PhragmenScore) {
	// run phragmen on the default stuff.
	let sp_phragmen::PhragmenResult {
		winners,
		assignments,
	} = Staking::do_phragmen::<OffchainAccuracy>().unwrap();
	let winners = winners.into_iter().map(|(w, _)| w).collect::<Vec<AccountId>>();

	let stake_of = |who: &AccountId| -> ExtendedBalance {
		<CurrencyToVoteHandler as Convert<Balance, u64>>::convert(
			Staking::slashable_balance_of(&who)
		) as ExtendedBalance
	};
	let mut staked = sp_phragmen::assignment_ratio_to_staked(assignments, stake_of);

	// apply custom tweaks. awesome for testing.
	tweak(&mut staked);

	if do_reduce {
		reduce(&mut staked);
	}

	// convert back to ratio assignment. This takes less space.
	let snapshot_validators = Staking::snapshot_validators().expect("snapshot not created.");
	let snapshot_nominators = Staking::snapshot_nominators().expect("snapshot not created.");
	let nominator_index = |a: &AccountId| -> Option<NominatorIndex> {
		snapshot_nominators
			.iter()
			.position(|x| x == a)
			.map_or_else(
				|| { println!("unable to find nominator index for {:?}", a); None },
				|i| Some(i as NominatorIndex),
			)
	};
	let validator_index = |a: &AccountId| -> Option<ValidatorIndex> {
		snapshot_validators
			.iter()
			.position(|x| x == a)
			.map_or_else(
				|| { println!("unable to find validator index for {:?}", a); None },
				|i| Some(i as ValidatorIndex),
			)
	};

	let assignments_reduced = sp_phragmen::assignment_staked_to_ratio(staked);

	// re-compute score by converting, yet again, into staked type
	let score = {
		let staked = sp_phragmen::assignment_ratio_to_staked(
			assignments_reduced.clone(),
			Staking::slashable_balance_of_extended,
		);

		let (support_map, _) = build_support_map::<AccountId>(
			winners.as_slice(),
			staked.as_slice(),
		);
		evaluate_support::<AccountId>(&support_map)
	};

	let compact =
		CompactAssignments::from_assignment(assignments_reduced, nominator_index, validator_index)
			.map_err(|e| { println!("error in compact: {:?}", e); e })
			.expect("Failed to create compact");


	// winner ids to index
	let winners = winners.into_iter().map(|w| validator_index(&w).unwrap()).collect::<Vec<_>>();

	(compact, winners, score)
}

/// Make all validator and nominator request their payment
pub fn make_all_reward_payment(era: EraIndex) {
	let validators_with_reward = ErasRewardPoints::<Test>::get(era).individual.keys()
		.cloned()
		.collect::<Vec<_>>();

	// reward nominators
	let mut nominator_controllers = HashMap::new();
	for validator in Staking::eras_reward_points(era).individual.keys() {
		let validator_exposure = Staking::eras_stakers_clipped(era, validator);
		for (nom_index, nom) in validator_exposure.others.iter().enumerate() {
			if let Some(nom_ctrl) = Staking::bonded(nom.who) {
				nominator_controllers.entry(nom_ctrl)
					.or_insert(vec![])
					.push((validator.clone(), nom_index as u32));
			}
		}
	}
	for (nominator_controller, validators_with_nom_index) in nominator_controllers {
		assert_ok!(Staking::payout_nominator(
			Origin::signed(nominator_controller),
			era,
			validators_with_nom_index,
		));
	}

	// reward validators
	for validator_controller in validators_with_reward.iter().filter_map(Staking::bonded) {
		assert_ok!(Staking::payout_validator(Origin::signed(validator_controller), era));
	}
}

#[macro_export]
macro_rules! assert_session_era {
	($session:expr, $era:expr) => {
		assert_eq!(
			Session::current_index(),
			$session,
			"wrong session {} != {}",
			Session::current_index(),
			$session,
		);
		assert_eq!(
			Staking::active_era().unwrap().index,
			$era,
			"wrong active era {} != {}",
			Staking::active_era().unwrap().index,
			$era,
		);
	};
}<|MERGE_RESOLUTION|>--- conflicted
+++ resolved
@@ -24,12 +24,8 @@
 use sp_staking::{SessionIndex, offence::{OffenceDetails, OnOffenceHandler}};
 use sp_core::H256;
 use frame_support::{
-<<<<<<< HEAD
-	assert_ok, impl_outer_origin, parameter_types, StorageValue, StorageMap, StorageDoubleMap,
-	traits::{Currency, Get, FindAuthor, OnFinalize, OnInitialize}, weights::Weight,
-=======
 	assert_ok, impl_outer_origin, parameter_types, impl_outer_dispatch, impl_outer_event,
-	StorageValue, StorageMap, StorageDoubleMap, IterableStorageMap,
+	StorageValue, StorageMap, StorageDoubleMap,
 	traits::{Currency, Get, FindAuthor, OnFinalize, OnInitialize},
 	weights::Weight,
 };
@@ -37,7 +33,6 @@
 use sp_io;
 use sp_phragmen::{
 	build_support_map, evaluate_support, reduce, ExtendedBalance, StakedAssignment, PhragmenScore,
->>>>>>> 7c632679
 };
 use crate::{
 	EraIndex, GenesisConfig, Module, Trait, StakerStatus, ValidatorPrefs, RewardDestination,
@@ -524,19 +519,10 @@
 pub fn check_nominator_exposure(era: EraIndex, stash: AccountId) {
 	assert_is_stash(stash);
 	let mut sum = 0;
-<<<<<<< HEAD
-	ErasStakers::<Test>::iter_prefix_values(era)
-		.for_each(|exposure| {
-			exposure.others.iter()
-				.filter(|i| i.who == stash)
-				.for_each(|i| sum += i.value)
-		});
-=======
 	Session::validators()
 		.iter()
 		.map(|v| Staking::eras_stakers(era, v))
 		.for_each(|e| e.others.iter().filter(|i| i.who == stash).for_each(|i| sum += i.value));
->>>>>>> 7c632679
 	let nominator_stake = Staking::slashable_balance_of(&stash);
 	// a nominator cannot over-spend.
 	assert!(
